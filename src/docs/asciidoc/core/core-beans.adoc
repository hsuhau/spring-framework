[[beans]]
= The IoC Container

This chapter covers Spring's Inversion of Control (IoC) container.




[[beans-introduction]]
== Introduction to the Spring IoC Container and Beans

This chapter covers the Spring Framework implementation of the Inversion of Control
(IoC) principle. (See <<overview.adoc#background-ioc,Inversion of Control>>.) IoC
is also known as dependency injection (DI). It is a process whereby objects define
their dependencies (that is, the other objects they work with) only through constructor
arguments, arguments to a factory method, or properties that are set on the object
instance after it is constructed or returned from a factory method. The container then
injects those dependencies when it creates the bean. This process is fundamentally
the inverse (hence the name, Inversion of Control) of the bean itself
controlling the instantiation or location of its dependencies by using direct
construction of classes or a mechanism such as the Service Locator pattern.

The `org.springframework.beans` and `org.springframework.context` packages are the basis
for Spring Framework's IoC container. The
{api-spring-framework}/beans/factory/BeanFactory.html[`BeanFactory`]
interface provides an advanced configuration mechanism capable of managing any type of
object.
{api-spring-framework}/context/ApplicationContext.html[`ApplicationContext`]
is a sub-interface of `BeanFactory`. It adds:

* Easier integration with Spring's AOP features
* Message resource handling (for use in internationalization)
* Event publication
* Application-layer specific contexts such as the `WebApplicationContext`
for use in web applications.

In short, the `BeanFactory` provides the configuration framework and basic
functionality, and the `ApplicationContext` adds more enterprise-specific functionality.
The `ApplicationContext` is a complete superset of the `BeanFactory` and is used
exclusively in this chapter in descriptions of Spring's IoC container. For more
information on using the `BeanFactory` instead of the `ApplicationContext,` see
<<beans-beanfactory>>.

In Spring, the objects that form the backbone of your application and that are managed
by the Spring IoC container are called beans. A bean is an object that is
instantiated, assembled, and otherwise managed by a Spring IoC container. Otherwise, a
bean is simply one of many objects in your application. Beans, and the dependencies
among them, are reflected in the configuration metadata used by a container.




[[beans-basics]]
== Container Overview

The `org.springframework.context.ApplicationContext` interface represents the Spring IoC
container and is responsible for instantiating, configuring, and assembling the
beans. The container gets its instructions on what objects to
instantiate, configure, and assemble by reading configuration metadata. The
configuration metadata is represented in XML, Java annotations, or Java code. It lets
you express the objects that compose your application and the rich interdependencies
between those objects.

Several implementations of the `ApplicationContext` interface are supplied
with Spring. In stand-alone applications, it is common to create an
instance of
{api-spring-framework}/context/support/ClassPathXmlApplicationContext.html[`ClassPathXmlApplicationContext`]
or {api-spring-framework}/context/support/FileSystemXmlApplicationContext.html[`FileSystemXmlApplicationContext`].
While XML has been the traditional format for defining configuration metadata, you can
instruct the container to use Java annotations or code as the metadata format by
providing a small amount of XML configuration to declaratively enable support for these
additional metadata formats.

In most application scenarios, explicit user code is not required to instantiate one or
more instances of a Spring IoC container. For example, in a web application scenario, a
simple eight (or so) lines of boilerplate web descriptor XML in the `web.xml` file
of the application typically suffices (see <<context-create>>). If you use the
https://spring.io/tools/sts[Spring Tool Suite] (an Eclipse-powered development
environment), you can easily create this boilerplate configuration with a few mouse clicks or
keystrokes.

The following diagram shows a high-level view of how Spring works. Your application classes
are combined with configuration metadata so that, after the `ApplicationContext` is
created and initialized, you have a fully configured and executable system or
application.

.The Spring IoC container
image::images/container-magic.png[]



[[beans-factory-metadata]]
=== Configuration Metadata

As the preceding diagram shows, the Spring IoC container consumes a form of
configuration metadata. This configuration metadata represents how you, as an
application developer, tell the Spring container to instantiate, configure, and assemble
the objects in your application.

Configuration metadata is traditionally supplied in a simple and intuitive XML format,
which is what most of this chapter uses to convey key concepts and features of the
Spring IoC container.

NOTE: XML-based metadata is not the only allowed form of configuration metadata.
The Spring IoC container itself is totally decoupled from the format in which this
configuration metadata is actually written. These days, many developers choose
<<beans-java, Java-based configuration>> for their Spring applications.

For information about using other forms of metadata with the Spring container, see:

* <<beans-annotation-config,Annotation-based configuration>>: Spring 2.5 introduced
  support for annotation-based configuration metadata.
* <<beans-java, Java-based configuration>>: Starting with Spring 3.0, many features
  provided by the Spring JavaConfig project became part of the core Spring Framework.
  Thus, you can define beans external to your application classes by using Java rather
  than XML files. To use these new features, see the
  https://docs.spring.io/spring-framework/docs/current/javadoc-api/org/springframework/context/annotation/Configuration.html[`@Configuration`],
  https://docs.spring.io/spring-framework/docs/current/javadoc-api/org/springframework/context/annotation/Bean.html[`@Bean`],
  https://docs.spring.io/spring-framework/docs/current/javadoc-api/org/springframework/context/annotation/Import.html[`@Import`],
  and https://docs.spring.io/spring-framework/docs/current/javadoc-api/org/springframework/context/annotation/DependsOn.html[`@DependsOn`] annotations.

Spring configuration consists of at least one and typically more than one bean
definition that the container must manage. XML-based configuration metadata configures these
beans as `<bean/>` elements inside a top-level `<beans/>` element. Java
configuration typically uses `@Bean`-annotated methods within a `@Configuration` class.

These bean definitions correspond to the actual objects that make up your application.
Typically, you define service layer objects, data access objects (DAOs), presentation
objects such as Struts `Action` instances, infrastructure objects such as Hibernate
`SessionFactories`, JMS `Queues`, and so forth. Typically, one does not configure
fine-grained domain objects in the container, because it is usually the responsibility
of DAOs and business logic to create and load domain objects. However, you can use
Spring's integration with AspectJ to configure objects that have been created outside
the control of an IoC container. See <<aop-atconfigurable,Using AspectJ to
dependency-inject domain objects with Spring>>.

The following example shows the basic structure of XML-based configuration metadata:

[source,xml,indent=0]
[subs="verbatim,quotes"]
----
	<?xml version="1.0" encoding="UTF-8"?>
	<beans xmlns="http://www.springframework.org/schema/beans"
		xmlns:xsi="http://www.w3.org/2001/XMLSchema-instance"
		xsi:schemaLocation="http://www.springframework.org/schema/beans
			http://www.springframework.org/schema/beans/spring-beans.xsd">

		<bean id="..." class="..."> <1> <2>
			<!-- collaborators and configuration for this bean go here -->
		</bean>

		<bean id="..." class="...">
			<!-- collaborators and configuration for this bean go here -->
		</bean>

		<!-- more bean definitions go here -->

	</beans>
----

<1> The `id` attribute is a string that identifies the individual bean definition.

<2> The `class` attribute defines the type of the bean and uses the fully qualified
classname.

The value of the `id` attribute refers to collaborating objects. The XML for
referring to collaborating objects is not shown in this example. See
<<beans-dependencies,Dependencies>> for more information.



[[beans-factory-instantiation]]
=== Instantiating a Container

The location path or paths
supplied to an `ApplicationContext` constructor are resource strings that let
the container load configuration metadata from a variety of external resources, such
as the local file system, the Java `CLASSPATH`, and so on.

[source,java,indent=0]
[subs="verbatim,quotes"]
----
	ApplicationContext context = new ClassPathXmlApplicationContext("services.xml", "daos.xml");
----

[NOTE]
====
After you learn about Spring's IoC container, you may want to know more about Spring's
`Resource` abstraction (as described in <<resources>>), which provides a convenient
mechanism for reading an InputStream from locations defined in a URI syntax. In particular,
`Resource` paths are used to construct applications contexts, as described in <<resources-app-ctx>>.
====

The following example shows the service layer objects `(services.xml)` configuration file:

[source,xml,indent=0]
[subs="verbatim,quotes"]
----
	<?xml version="1.0" encoding="UTF-8"?>
	<beans xmlns="http://www.springframework.org/schema/beans"
		xmlns:xsi="http://www.w3.org/2001/XMLSchema-instance"
		xsi:schemaLocation="http://www.springframework.org/schema/beans
			http://www.springframework.org/schema/beans/spring-beans.xsd">

		<!-- services -->

		<bean id="petStore" class="org.springframework.samples.jpetstore.services.PetStoreServiceImpl">
			<property name="accountDao" ref="accountDao"/>
			<property name="itemDao" ref="itemDao"/>
			<!-- additional collaborators and configuration for this bean go here -->
		</bean>

		<!-- more bean definitions for services go here -->

	</beans>
----

The following example shows the data access objects `daos.xml` file:

[source,xml,indent=0]
[subs="verbatim,quotes"]
----
	<?xml version="1.0" encoding="UTF-8"?>
	<beans xmlns="http://www.springframework.org/schema/beans"
		xmlns:xsi="http://www.w3.org/2001/XMLSchema-instance"
		xsi:schemaLocation="http://www.springframework.org/schema/beans
			http://www.springframework.org/schema/beans/spring-beans.xsd">

		<bean id="accountDao"
			class="org.springframework.samples.jpetstore.dao.jpa.JpaAccountDao">
			<!-- additional collaborators and configuration for this bean go here -->
		</bean>

		<bean id="itemDao" class="org.springframework.samples.jpetstore.dao.jpa.JpaItemDao">
			<!-- additional collaborators and configuration for this bean go here -->
		</bean>

		<!-- more bean definitions for data access objects go here -->

	</beans>
----

In the preceding example, the service layer consists of the `PetStoreServiceImpl` class
and two data access objects of the types `JpaAccountDao` and `JpaItemDao` (based
on the JPA Object-Relational Mapping standard). The `property name` element refers to the
name of the JavaBean property, and the `ref` element refers to the name of another bean
definition. This linkage between `id` and `ref` elements expresses the dependency between
collaborating objects. For details of configuring an object's dependencies, see
<<beans-dependencies,Dependencies>>.


[[beans-factory-xml-import]]
==== Composing XML-based Configuration Metadata

It can be useful to have bean definitions span multiple XML files. Often, each individual
XML configuration file represents a logical layer or module in your architecture.

You can use the application context constructor to load bean definitions from all these
XML fragments. This constructor takes multiple `Resource` locations, as was shown in the
<<beans-factory-instantiation, previous section>>. Alternatively, use one or more
occurrences of the `<import/>` element to load bean definitions from another file or
files. The following example shows how to do so:

[source,xml,indent=0]
[subs="verbatim,quotes"]
----
	<beans>
		<import resource="services.xml"/>
		<import resource="resources/messageSource.xml"/>
		<import resource="/resources/themeSource.xml"/>

		<bean id="bean1" class="..."/>
		<bean id="bean2" class="..."/>
	</beans>
----

In the preceding example, external bean definitions are loaded from three files:
`services.xml`, `messageSource.xml`, and `themeSource.xml`. All location paths are
relative to the definition file doing the importing, so `services.xml` must be in the
same directory or classpath location as the file doing the importing, while
`messageSource.xml` and `themeSource.xml` must be in a `resources` location below the
location of the importing file. As you can see, a leading slash is ignored. However, given
that these paths are relative, it is better form not to use the slash at all. The
contents of the files being imported, including the top level `<beans/>` element, must
be valid XML bean definitions, according to the Spring Schema.

[NOTE]
====
It is possible, but not recommended, to reference files in parent directories using a
relative "../" path. Doing so creates a dependency on a file that is outside the current
application. In particular, this reference is not recommended for `classpath:` URLs (for
example, `classpath:../services.xml`), where the runtime resolution process chooses the
"`nearest`" classpath root and then looks into its parent directory. Classpath
configuration changes may lead to the choice of a different, incorrect directory.

You can always use fully qualified resource locations instead of relative paths: for
example, `file:C:/config/services.xml` or `classpath:/config/services.xml`. However, be
aware that you are coupling your application's configuration to specific absolute
locations. It is generally preferable to keep an indirection for such absolute
locations -- for example, through "${...}" placeholders that are resolved against JVM
system properties at runtime.
====

The namespace itself provices the import directive feature. Further
configuration features beyond plain bean definitions are available in a selection
of XML namespaces provided by Spring -- for example, the `context` and `util` namespaces.


[[groovy-bean-definition-dsl]]
==== The Groovy Bean Definition DSL

As a further example for externalized configuration metadata, bean definitions can also
be expressed in Spring's Groovy Bean Definition DSL, as known from the Grails framework.
Typically, such configuration live in a ".groovy" file with the structure shown in the
following example:

[source,java,indent=0]
[subs="verbatim,quotes"]
----
	beans {
		dataSource(BasicDataSource) {
			driverClassName = "org.hsqldb.jdbcDriver"
			url = "jdbc:hsqldb:mem:grailsDB"
			username = "sa"
			password = ""
			settings = [mynew:"setting"]
		}
		sessionFactory(SessionFactory) {
			dataSource = dataSource
		}
		myService(MyService) {
			nestedBean = { AnotherBean bean ->
				dataSource = dataSource
			}
		}
	}
----

This configuration style is largely equivalent to XML bean definitions and even
supports Spring's XML configuration namespaces. It also allows for importing XML
bean definition files through an `importBeans` directive.



[[beans-factory-client]]
=== Using the Container

The `ApplicationContext` is the interface for an advanced factory capable of maintaining
a registry of different beans and their dependencies. By using the method `T getBean(String
name, Class<T> requiredType)`, you can retrieve instances of your beans.

The `ApplicationContext` lets you read bean definitions and access them, as the following
example shows:

[source,java,indent=0]
[subs="verbatim,quotes"]
----
	// create and configure beans
	ApplicationContext context = new ClassPathXmlApplicationContext("services.xml", "daos.xml");

	// retrieve configured instance
	PetStoreService service = context.getBean("petStore", PetStoreService.class);

	// use configured instance
	List<String> userList = service.getUsernameList();
----

With Groovy configuration, bootstrapping looks very similar. It has a different context
implementation class which is Groovy-aware (but also understands XML bean definitions).
The following example shows Groovy configuration:

[source,java,indent=0]
[subs="verbatim,quotes"]
----
	ApplicationContext context = new GenericGroovyApplicationContext("services.groovy", "daos.groovy");
----

The most flexible variant is `GenericApplicationContext` in combination with reader
delegates -- for example, with `XmlBeanDefinitionReader` for XML files, as the following
example shows:

[source,java,indent=0]
[subs="verbatim,quotes"]
----
	GenericApplicationContext context = new GenericApplicationContext();
	new XmlBeanDefinitionReader(context).loadBeanDefinitions("services.xml", "daos.xml");
	context.refresh();
----

You can also use the `GroovyBeanDefinitionReader` for Groovy files, as the following
example shows:

[source,java,indent=0]
[subs="verbatim,quotes"]
----
	GenericApplicationContext context = new GenericApplicationContext();
	new GroovyBeanDefinitionReader(context).loadBeanDefinitions("services.groovy", "daos.groovy");
	context.refresh();
----

You can mix and match such reader delegates on the same `ApplicationContext`,
reading bean definitions from diverse configuration sources.

You can then use `getBean` to retrieve instances of your beans. The `ApplicationContext`
interface has a few other methods for retrieving beans, but, ideally, your application
code should never use them. Indeed, your application code should have no calls to the
`getBean()` method at all and thus have no dependency on Spring APIs at all. For example,
Spring's integration with web frameworks provides dependency injection for various web
framework components such as controllers and JSF-managed beans, letting you declare
a dependency on a specific bean through metadata (such as an autowiring annotation).




[[beans-definition]]
== Bean Overview

A Spring IoC container manages one or more beans. These beans are created with the
configuration metadata that you supply to the container (for example, in the form of XML
`<bean/>` definitions).

Within the container itself, these bean definitions are represented as `BeanDefinition`
objects, which contain (among other information) the following metadata:

* A package-qualified class name: typically, the actual implementation class of the
  bean being defined.
* Bean behavioral configuration elements, which state how the bean should behave in the
  container (scope, lifecycle callbacks, and so forth).
* References to other beans that are needed for the bean to do its work. These
  references are also called collaborators or dependencies.
* Other configuration settings to set in the newly created object -- for example, the size
  limit of the pool or the number of connections to use in a bean that manages a
  connection pool.

This metadata translates to a set of properties that make up each bean definition.
The following table describes these properties:

[[beans-factory-bean-definition-tbl]]
.The bean definition
|===
| Property| Explained in...

| Class
| <<beans-factory-class>>

| Name
| <<beans-beanname>>

| Scope
| <<beans-factory-scopes>>

| Constructor arguments
| <<beans-factory-collaborators>>

| Properties
| <<beans-factory-collaborators>>

| Autowiring mode
| <<beans-factory-autowire>>

| Lazy initialization mode
| <<beans-factory-lazy-init>>

| Initialization method
| <<beans-factory-lifecycle-initializingbean>>

| Destruction method
| <<beans-factory-lifecycle-disposablebean>>
|===

In addition to bean definitions that contain information on how to create a specific
bean, the `ApplicationContext` implementations also permit the registration of existing
objects that are created outside the container (by users). This is done by accessing the
ApplicationContext's BeanFactory through the `getBeanFactory()` method, which returns the
BeanFactory `DefaultListableBeanFactory` implementation. `DefaultListableBeanFactory`
supports this registration through the `registerSingleton(..)` and
`registerBeanDefinition(..)` methods. However, typical applications work solely with beans
defined through regular bean definition metadata.

[NOTE]
====
Bean metadata and manually supplied singleton instances need to be registered as early
as possible, in order for the container to properly reason about them during autowiring
and other introspection steps. While overriding existing metadata and existing
singleton instances is supported to some degree, the registration of new beans at
runtime (concurrently with live access to the factory) is not officially supported and may
lead to concurrent access exceptions, inconsistent state in the bean container, or both.
====



[[beans-beanname]]
=== Naming Beans

Every bean has one or more identifiers. These identifiers must be unique within the
container that hosts the bean. A bean usually has only one identifier. However, if it
requires more than one, the extra ones can be considered aliases.

In XML-based configuration metadata, you use the `id` attribute, the `name` attribute, or
both to specify the bean identifiers. The `id` attribute lets you specify
exactly one id. Conventionally, these names are alphanumeric ('myBean',
'someService', etc.), but they can contain special characters as well. If you want to
introduce other aliases for the bean, you can also specify them in the `name`
attribute, separated by a comma (`,`), semicolon (`;`), or white space. As a
historical note, in versions prior to Spring 3.1, the `id` attribute was
defined as an `xsd:ID` type, which constrained possible characters. As of 3.1,
it is defined as an `xsd:string` type. Note that bean `id` uniqueness is still
enforced by the container, though no longer by XML parsers.

You are not required to supply a `name` or an `id` for a bean. If you do not supply a
`name` or `id` explicitly, the container generates a unique name for that bean. However,
if you want to refer to that bean by name, through the use of the `ref` element or a
<<beans-servicelocator,Service Locator>> style lookup, you must provide a name.
Motivations for not supplying a name are related to using <<beans-inner-beans,inner
beans>> and <<beans-factory-autowire,autowiring collaborators>>.

.Bean Naming Conventions
****
The convention is to use the standard Java convention for instance field names when
naming beans. That is, bean names start with a lowercase letter and are camel-cased
from there. Examples of such names include `accountManager`,
`accountService`, `userDao`, `loginController`, and so forth.

Naming beans consistently makes your configuration easier to read and understand.
Also, if you use Spring AOP, it helps a lot when applying advice to a set of beans
related by name.
****

NOTE: With component scanning in the classpath, Spring generates bean names for unnamed
components, following the rules described earlier: essentially, taking the simple class name
and turning its initial character to lower-case. However, in the (unusual) special
case when there is more than one character and both the first and second characters
are upper case, the original casing gets preserved. These are the same rules as
defined by `java.beans.Introspector.decapitalize` (which Spring uses here).


[[beans-beanname-alias]]
==== Aliasing a Bean outside the Bean Definition

In a bean definition itself, you can supply more than one name for the bean, by using a
combination of up to one name specified by the `id` attribute and any number of other
names in the `name` attribute. These names can be equivalent aliases to the same bean
and are useful for some situations, such as letting each component in an application
refer to a common dependency by using a bean name that is specific to that component
itself.

Specifying all aliases where the bean is actually defined is not always adequate,
however. It is sometimes desirable to introduce an alias for a bean that is defined
elsewhere. This is commonly the case in large systems where configuration is split
amongst each subsystem, with each subsystem having its own set of object definitions.
In XML-based configuration metadata, you can use the `<alias/>` element to accomplish
this. The following example shows how to do so:

[source,xml,indent=0]
[subs="verbatim,quotes"]
----
	<alias name="fromName" alias="toName"/>
----

In this case, a bean (in the same container) named `fromName` may also,
after the use of this alias definition, be referred to as `toName`.

For example, the configuration metadata for subsystem A may refer to a DataSource by the
name of `subsystemA-dataSource`. The configuration metadata for subsystem B may refer to
a DataSource by the name of `subsystemB-dataSource`. When composing the main application
that uses both these subsystems, the main application refers to the DataSource by the
name of `myApp-dataSource`. To have all three names refer to the same object, you can
add the following alias definitions to the configuration metadata:

[source,xml,indent=0]
[subs="verbatim,quotes"]
----
	<alias name="myApp-dataSource" alias="subsystemA-dataSource"/>
	<alias name="myApp-dataSource" alias="subsystemB-dataSource"/>
----

Now each component and the main application can refer to the dataSource through a name
that is unique and guaranteed not to clash with any other definition (effectively
creating a namespace), yet they refer to the same bean.

.Java-configuration
****
If you use Javaconfiguration, the `@Bean` annotation can be used to provide aliases.
See <<beans-java-bean-annotation>> for details.
****



[[beans-factory-class]]
=== Instantiating Beans

A bean definition is essentially a recipe for creating one or more objects. The
container looks at the recipe for a named bean when asked and uses the configuration
metadata encapsulated by that bean definition to create (or acquire) an actual object.

If you use XML-based configuration metadata, you specify the type (or class) of object
that is to be instantiated in the `class` attribute of the `<bean/>` element. This
`class` attribute (which, internally, is a `Class` property on a `BeanDefinition`
instance) is usually mandatory. (For exceptions, see
<<beans-factory-class-instance-factory-method>> and <<beans-child-bean-definitions>>.)
You can use the `Class` property in one of two ways:

* Typically, to specify the bean class to be constructed in the case where the container
  itself directly creates the bean by calling its constructor reflectively, somewhat
  equivalent to Java code with the `new` operator.
* To specify the actual class containing the `static` factory method that is
  invoked to create the object, in the less common case where the container invokes a
  `static` factory method on a class to create the bean. The object type returned
  from the invocation of the `static` factory method may be the same class or another
  class entirely.

****
.Inner class names
If you want to configure a bean definition for a `static` nested class, you have to use
the binary name of the nested class.

For example, if you have a class called `SomeThing` in the `com.example` package, and this
`SomeThing` class has a `static` nested class called `OtherThing`, the value of the `class`
attribute on a bean definition would be `com.example.SomeThing$OtherThing`.

Notice the use of the `$` character in the name to separate the nested class name from
the outer class name.
****


[[beans-factory-class-ctor]]
==== Instantiation with a Constructor

When you create a bean by the constructor approach, all normal classes are usable by and
compatible with Spring. That is, the class being developed does not need to implement
any specific interfaces or to be coded in a specific fashion. Simply specifying the bean
class should suffice. However, depending on what type of IoC you use for that specific
bean, you may need a default (empty) constructor.

The Spring IoC container can manage virtually any class you want it to manage. It is
not limited to managing true JavaBeans. Most Spring users prefer actual JavaBeans with
only a default (no-argument) constructor and appropriate setters and getters modeled
after the properties in the container. You can also have more exotic non-bean-style
classes in your container. If, for example, you need to use a legacy connection pool
that absolutely does not adhere to the JavaBean specification, Spring can manage it as
well.

With XML-based configuration metadata you can specify your bean class as follows:

[source,xml,indent=0]
[subs="verbatim,quotes"]
----
	<bean id="exampleBean" class="examples.ExampleBean"/>

	<bean name="anotherExample" class="examples.ExampleBeanTwo"/>
----

For details about the mechanism for supplying arguments to the constructor (if required)
and setting object instance properties after the object is constructed, see
<<beans-factory-collaborators,Injecting Dependencies>>.


[[beans-factory-class-static-factory-method]]
==== Instantiation with a Static Factory Method

When defining a bean that you create with a static factory method, use the `class`
attribute to specify the class that contains the `static` factory method and an attribute
named `factory-method` to specify the name of the factory method itself. You should be
able to call this method (with optional arguments, as described later) and return a live
object, which subsequently is treated as if it had been created through a constructor.
One use for such a bean definition is to call `static` factories in legacy code.

The following bean definition specifies that the bean be created by calling a
factory method. The definition does not specify the type (class) of the returned object,
only the class containing the factory method. In this example, the `createInstance()`
method must be a static method. The following example shows how to specify a factory method:

[source,xml,indent=0]
[subs="verbatim,quotes"]
----
	<bean id="clientService"
		class="examples.ClientService"
		factory-method="createInstance"/>
----

The following example shows a class that would work with the preceding bean definition:

[source,java,indent=0]
[subs="verbatim,quotes"]
----
	public class ClientService {
		private static ClientService clientService = new ClientService();
		private ClientService() {}

		public static ClientService createInstance() {
			return clientService;
		}
	}
----

For details about the mechanism for supplying (optional) arguments to the factory method
and setting object instance properties after the object is returned from the factory,
see <<beans-factory-properties-detailed,Dependencies and Configuration in Detail>>.


[[beans-factory-class-instance-factory-method]]
==== Instantiation by Using an Instance Factory Method

Similar to instantiation through a <<beans-factory-class-static-factory-method,static
factory method>>, instantiation with an instance factory method invokes a non-static
method of an existing bean from the container to create a new bean. To use this
mechanism, leave the `class` attribute empty and, in the `factory-bean` attribute,
specify the name of a bean in the current (or parent or ancestor) container that contains
the instance method that is to be invoked to create the object. Set the name of the
factory method itself with the `factory-method` attribute. The following example shows
how to configure such a bean:

[source,xml,indent=0]
[subs="verbatim,quotes"]
----
	<!-- the factory bean, which contains a method called createInstance() -->
	<bean id="serviceLocator" class="examples.DefaultServiceLocator">
		<!-- inject any dependencies required by this locator bean -->
	</bean>

	<!-- the bean to be created via the factory bean -->
	<bean id="clientService"
		factory-bean="serviceLocator"
		factory-method="createClientServiceInstance"/>
----

The following example shows the corresponding Java class:

[source,java,indent=0]
[subs="verbatim,quotes"]
----
	public class DefaultServiceLocator {

		private static ClientService clientService = new ClientServiceImpl();

		public ClientService createClientServiceInstance() {
			return clientService;
		}
	}
----

One factory class can also hold more than one factory method, as the following example shows:

[source,xml,indent=0]
[subs="verbatim,quotes"]
----
	<bean id="serviceLocator" class="examples.DefaultServiceLocator">
		<!-- inject any dependencies required by this locator bean -->
	</bean>

	<bean id="clientService"
		factory-bean="serviceLocator"
		factory-method="createClientServiceInstance"/>

	<bean id="accountService"
		factory-bean="serviceLocator"
		factory-method="createAccountServiceInstance"/>
----

The following example shows the corresponding Java class:

[source,java,indent=0]
[subs="verbatim,quotes"]
----
	public class DefaultServiceLocator {

		private static ClientService clientService = new ClientServiceImpl();

		private static AccountService accountService = new AccountServiceImpl();

		public ClientService createClientServiceInstance() {
			return clientService;
		}

		public AccountService createAccountServiceInstance() {
			return accountService;
		}
	}
----

This approach shows that the factory bean itself can be managed and configured through
dependency injection (DI). See <<beans-factory-properties-detailed,Dependencies and
Configuration in Detail>>.

NOTE: In Spring documentation, "`factory bean`" refers to a bean that is configured in the
Spring container and that creates objects through an
<<beans-factory-class-instance-factory-method,instance>> or
<<beans-factory-class-static-factory-method,static>> factory method. By contrast,
`FactoryBean` (notice the capitalization) refers to a Spring-specific
<<beans-factory-extension-factorybean, `FactoryBean` >>.




[[beans-dependencies]]
== Dependencies

A typical enterprise application does not consist of a single object (or bean in the
Spring parlance). Even the simplest application has a few objects that work together to
present what the end-user sees as a coherent application. This next section explains how
you go from defining a number of bean definitions that stand alone to a fully realized
application where objects collaborate to achieve a goal.



[[beans-factory-collaborators]]
=== Dependency Injection

Dependency injection (DI) is a process whereby objects define their dependencies
(that is, the other objects with which they work) only through constructor arguments, arguments
to a factory method, or properties that are set on the object instance after it is
constructed or returned from a factory method. The container then injects those
dependencies when it creates the bean. This process is fundamentally the inverse (hence
the name, Inversion of Control) of the bean itself controlling the instantiation
or location of its dependencies on its own by using direct construction of classes or
the Service Locator pattern.

Code is cleaner with the DI principle, and decoupling is more effective when objects are
provided with their dependencies. The object does not look up its dependencies and does
not know the location or class of the dependencies. As a result, your classes become easier
to test, particularly when the dependencies are on interfaces or abstract base classes,
which allow for stub or mock implementations to be used in unit tests.

DI exists in two major variants: <<beans-constructor-injection,Constructor-based
dependency injection>> and <<beans-setter-injection,Setter-based dependency injection>>.


[[beans-constructor-injection]]
==== Constructor-based Dependency Injection

Constructor-based DI is accomplished by the container invoking a constructor with a
number of arguments, each representing a dependency. Calling a `static` factory method
with specific arguments to construct the bean is nearly equivalent, and this discussion
treats arguments to a constructor and to a `static` factory method similarly. The
following example shows a class that can only be dependency-injected with constructor
injection:

[source,java,indent=0]
[subs="verbatim,quotes"]
----
	public class SimpleMovieLister {

		// the SimpleMovieLister has a dependency on a MovieFinder
		private MovieFinder movieFinder;

		// a constructor so that the Spring container can inject a MovieFinder
		public SimpleMovieLister(MovieFinder movieFinder) {
			this.movieFinder = movieFinder;
		}

		// business logic that actually uses the injected MovieFinder is omitted...
	}
----

Notice that there is nothing special about this class. It is a POJO that
has no dependencies on container specific interfaces, base classes or annotations.

[[beans-factory-ctor-arguments-resolution]]
===== Constructor Argument Resolution

Constructor argument resolution matching occurs by using the argument's type. If no
potential ambiguity exists in the constructor arguments of a bean definition, the
order in which the constructor arguments are defined in a bean definition is the order
in which those arguments are supplied to the appropriate constructor when the bean is
being instantiated. Consider the following class:

[source,java,indent=0]
[subs="verbatim,quotes"]
----
	package x.y;

	public class ThingOne {

		public ThingOne(ThingTwo thingTwo, ThingThree thingThree) {
			// ...
		}
	}
----

Assuming that `ThingTwo` and `ThingThree` classes are not related by inheritance, no potential
ambiguity exists. Thus, the following configuration works fine, and you do not need to specify
the constructor argument indexes or types explicitly in the `<constructor-arg/>`
element.

[source,xml,indent=0]
[subs="verbatim,quotes"]
----
	<beans>
		<bean id="beanOne" class="x.y.ThingOne">
			<constructor-arg ref="beanTwo"/>
			<constructor-arg ref="beanThree"/>
		</bean>

		<bean id="beanTwo" class="x.y.ThingTwo"/>

		<bean id="beanThree" class="x.y.ThingThree"/>
	</beans>
----

When another bean is referenced, the type is known, and matching can occur (as was the
case with the preceding example). When a simple type is used, such as
`<value>true</value>`, Spring cannot determine the type of the value, and so cannot match
by type without help. Consider the following class:

[source,java,indent=0]
[subs="verbatim,quotes"]
----
	package examples;

	public class ExampleBean {

		// Number of years to calculate the Ultimate Answer
		private int years;

		// The Answer to Life, the Universe, and Everything
		private String ultimateAnswer;

		public ExampleBean(int years, String ultimateAnswer) {
			this.years = years;
			this.ultimateAnswer = ultimateAnswer;
		}
	}
----

.[[beans-factory-ctor-arguments-type]]Constructor argument type matching
--
In the preceding scenario, the container can use type matching with simple types if
you explicitly specify the type of the constructor argument by using the `type` attribute.
as the following example shows:

[source,xml,indent=0]
[subs="verbatim,quotes"]
----
	<bean id="exampleBean" class="examples.ExampleBean">
		<constructor-arg type="int" value="7500000"/>
		<constructor-arg type="java.lang.String" value="42"/>
	</bean>
----
--

.[[beans-factory-ctor-arguments-index]]Constructor argument index
--
You can use the `index` attribute to specify explicitly the index of constructor arguments,
as the following example shows:

[source,xml,indent=0]
[subs="verbatim,quotes"]
----
	<bean id="exampleBean" class="examples.ExampleBean">
		<constructor-arg index="0" value="7500000"/>
		<constructor-arg index="1" value="42"/>
	</bean>
----

In addition to resolving the ambiguity of multiple simple values, specifying an index
resolves ambiguity where a constructor has two arguments of the same type.

NOTE: The index is 0-based.
--

.[[beans-factory-ctor-arguments-name]]Constructor argument name
--
You can also use the constructor parameter name for value disambiguation, as the following
example shows:

[source,xml,indent=0]
[subs="verbatim,quotes"]
----
	<bean id="exampleBean" class="examples.ExampleBean">
		<constructor-arg name="years" value="7500000"/>
		<constructor-arg name="ultimateAnswer" value="42"/>
	</bean>
----

Keep in mind that, to make this work out of the box, your code must be compiled with the
debug flag enabled so that Spring can look up the parameter name from the constructor.
If you cannot or do not want to compile your code with the debug flag, you can use the
http://download.oracle.com/javase/8/docs/api/java/beans/ConstructorProperties.html[@ConstructorProperties]
JDK annotation to explicitly name your constructor arguments. The sample class would
then have to look as follows:

[source,java,indent=0]
[subs="verbatim,quotes"]
----
	package examples;

	public class ExampleBean {

		// Fields omitted

		@ConstructorProperties({"years", "ultimateAnswer"})
		public ExampleBean(int years, String ultimateAnswer) {
			this.years = years;
			this.ultimateAnswer = ultimateAnswer;
		}
	}
----
--


[[beans-setter-injection]]
==== Setter-based Dependency Injection

Setter-based DI is accomplished by the container calling setter methods on your
beans after invoking a no-argument constructor or a no-argument `static` factory method to
instantiate your bean.

The following example shows a class that can only be dependency-injected by using pure
setter injection. This class is conventional Java. It is a POJO that has no dependencies
on container specific interfaces, base classes, or annotations.

[source,java,indent=0]
[subs="verbatim,quotes"]
----
	public class SimpleMovieLister {

		// the SimpleMovieLister has a dependency on the MovieFinder
		private MovieFinder movieFinder;

		// a setter method so that the Spring container can inject a MovieFinder
		public void setMovieFinder(MovieFinder movieFinder) {
			this.movieFinder = movieFinder;
		}

		// business logic that actually uses the injected MovieFinder is omitted...
	}
----

The `ApplicationContext` supports constructor-based and setter-based DI for the beans it
manages. It also supports setter-based DI after some dependencies have already been
injected through the constructor approach. You configure the dependencies in the form of
a `BeanDefinition`, which you use in conjunction with `PropertyEditor` instances to
convert properties from one format to another. However, most Spring users do not work
with these classes directly (that is, programmatically) but rather with XML `bean`
definitions, annotated components (that is, classes annotated with `@Component`,
`@Controller`, and so forth), or `@Bean` methods in Java-based `@Configuration` classes.
These sources are then converted internally into instances of `BeanDefinition` and used to
load an entire Spring IoC container instance.

[[beans-constructor-vs-setter-injection]]
.Constructor-based or setter-based DI?
****
Since you can mix constructor-based and setter-based DI, it is a good rule of thumb to
use constructors for mandatory dependencies and setter methods or configuration methods
for optional dependencies. Note that use of the <<beans-required-annotation, @Required>>
annotation on a setter method can be used to make the property be a required dependency;
however, constructor injection with programmatic validation of arguments is preferable.

The Spring team generally advocates constructor injection, as it lets you implement
application components as immutable objects and ensures that required dependencies
are not `null`. Furthermore, constructor-injected components are always returned to the client
(calling) code in a fully initialized state. As a side note, a large number of constructor
arguments is a bad code smell, implying that the class likely has too many
responsibilities and should be refactored to better address proper separation of concerns.

Setter injection should primarily only be used for optional dependencies that can be
assigned reasonable default values within the class. Otherwise, not-null checks must be
performed everywhere the code uses the dependency. One benefit of setter injection is that
setter methods make objects of that class amenable to reconfiguration or re-injection
later. Management through <<integration.adoc#jmx,JMX MBeans>> is therefore a compelling
use case for setter injection.

Use the DI style that makes the most sense for a particular class. Sometimes, when dealing
with third-party classes for which you do not have the source, the choice is made for you.
For example, if a third-party class does not expose any setter methods, then constructor
injection may be the only available form of DI.
****


[[beans-dependency-resolution]]
==== Dependency Resolution Process

The container performs bean dependency resolution as follows:

* The `ApplicationContext` is created and initialized with configuration metadata that
  describes all the beans. Configuration metadata can be specified by XML, Java code, or
  annotations.
* For each bean, its dependencies are expressed in the form of properties, constructor
  arguments, or arguments to the static-factory method (if you use that instead of a
  normal constructor). These dependencies are provided to the bean, when the bean is
  actually created.
* Each property or constructor argument is an actual definition of the value to set, or
  a reference to another bean in the container.
* Each property or constructor argument that is a value is converted from its specified
  format to the actual type of that property or constructor argument. By default, Spring
  can convert a value supplied in string format to all built-in types, such as `int`,
  `long`, `String`, `boolean`, and so forth.

The Spring container validates the configuration of each bean as the container is created.
However, the bean properties themselves are not set until the bean is actually created.
Beans that are singleton-scoped and set to be pre-instantiated (the default) are created
when the container is created. Scopes are defined in <<beans-factory-scopes>>. Otherwise,
the bean is created only when it is requested. Creation of a bean potentially causes a
graph of beans to be created, as the bean's dependencies and its dependencies'
dependencies (and so on) are created and assigned. Note that resolution mismatches among
those dependencies may show up late -- that is, on first creation of the affected bean.

.Circular dependencies
****
If you use predominantly constructor injection, it is possible to create an unresolvable
circular dependency scenario.

For example: Class A requires an instance of class B through constructor injection, and
class B requires an instance of class A through constructor injection. If you configure
beans for classes A and B to be injected into each other, the Spring IoC container
detects this circular reference at runtime, and throws a
`BeanCurrentlyInCreationException`.

One possible solution is to edit the source code of some classes to be configured by
setters rather than constructors. Alternatively, avoid constructor injection and use
setter injection only. In other words, although it is not recommended, you can configure
circular dependencies with setter injection.

Unlike the typical case (with no circular dependencies), a circular dependency
between bean A and bean B forces one of the beans to be injected into the other prior to
being fully initialized itself (a classic chicken-and-egg scenario).
****

You can generally trust Spring to do the right thing. It detects configuration problems,
such as references to non-existent beans and circular dependencies, at container
load-time. Spring sets properties and resolves dependencies as late as possible, when
the bean is actually created. This means that a Spring container that has loaded
correctly can later generate an exception when you request an object if there is a
problem creating that object or one of its dependencies -- for example, the bean throws an
exception as a result of a missing or invalid property. This potentially delayed
visibility of some configuration issues is why `ApplicationContext` implementations by
default pre-instantiate singleton beans. At the cost of some upfront time and memory to
create these beans before they are actually needed, you discover configuration issues
when the `ApplicationContext` is created, not later. You can still override this default
behavior so that singleton beans initialize lazily, rather than being pre-instantiated.

If no circular dependencies exist, when one or more collaborating beans are being
injected into a dependent bean, each collaborating bean is totally configured prior
to being injected into the dependent bean. This means that, if bean A has a dependency on
bean B, the Spring IoC container completely configures bean B prior to invoking the
setter method on bean A. In other words, the bean is instantiated (if it is not a
pre-instantiated singleton), its dependencies are set, and the relevant lifecycle
methods (such as a <<beans-factory-lifecycle-initializingbean, configured init method>>
or the <<beans-factory-lifecycle-initializingbean,InitializingBean callback method>>)
are invoked.


[[beans-some-examples]]
==== Examples of Dependency Injection

The following example uses XML-based configuration metadata for setter-based DI. A small
part of a Spring XML configuration file specifies some bean definitions as follows:

[source,xml,indent=0]
[subs="verbatim,quotes"]
----
	<bean id="exampleBean" class="examples.ExampleBean">
		<!-- setter injection using the nested ref element -->
		<property name="beanOne">
			<ref bean="anotherExampleBean"/>
		</property>

		<!-- setter injection using the neater ref attribute -->
		<property name="beanTwo" ref="yetAnotherBean"/>
		<property name="integerProperty" value="1"/>
	</bean>

	<bean id="anotherExampleBean" class="examples.AnotherBean"/>
	<bean id="yetAnotherBean" class="examples.YetAnotherBean"/>
----

The following example shows the corresponding `ExampleBean` class:

[source,java,indent=0]
[subs="verbatim,quotes"]
----
	public class ExampleBean {

		private AnotherBean beanOne;

		private YetAnotherBean beanTwo;

		private int i;

		public void setBeanOne(AnotherBean beanOne) {
			this.beanOne = beanOne;
		}

		public void setBeanTwo(YetAnotherBean beanTwo) {
			this.beanTwo = beanTwo;
		}

		public void setIntegerProperty(int i) {
			this.i = i;
		}
	}
----

In the preceding example, setters are declared to match against the properties specified
in the XML file. The following example uses constructor-based DI:

[source,xml,indent=0]
[subs="verbatim,quotes"]
----
	<bean id="exampleBean" class="examples.ExampleBean">
		<!-- constructor injection using the nested ref element -->
		<constructor-arg>
			<ref bean="anotherExampleBean"/>
		</constructor-arg>

		<!-- constructor injection using the neater ref attribute -->
		<constructor-arg ref="yetAnotherBean"/>

		<constructor-arg type="int" value="1"/>
	</bean>

	<bean id="anotherExampleBean" class="examples.AnotherBean"/>
	<bean id="yetAnotherBean" class="examples.YetAnotherBean"/>
----

The following example shows the corresponding `ExampleBean` class:

[source,java,indent=0]
[subs="verbatim,quotes"]
----
	public class ExampleBean {

		private AnotherBean beanOne;

		private YetAnotherBean beanTwo;

		private int i;

		public ExampleBean(
			AnotherBean anotherBean, YetAnotherBean yetAnotherBean, int i) {
			this.beanOne = anotherBean;
			this.beanTwo = yetAnotherBean;
			this.i = i;
		}
	}
----

The constructor arguments specified in the bean definition are used as arguments to
the constructor of the `ExampleBean`.

Now consider a variant of this example, where, instead of using a constructor, Spring is
told to call a `static` factory method to return an instance of the object:

[source,xml,indent=0]
[subs="verbatim,quotes"]
----
	<bean id="exampleBean" class="examples.ExampleBean" factory-method="createInstance">
		<constructor-arg ref="anotherExampleBean"/>
		<constructor-arg ref="yetAnotherBean"/>
		<constructor-arg value="1"/>
	</bean>

	<bean id="anotherExampleBean" class="examples.AnotherBean"/>
	<bean id="yetAnotherBean" class="examples.YetAnotherBean"/>
----

The following example shows the corresponding `ExampleBean` class:

[source,java,indent=0]
[subs="verbatim,quotes"]
----
	public class ExampleBean {

		// a private constructor
		private ExampleBean(...) {
			...
		}

		// a static factory method; the arguments to this method can be
		// considered the dependencies of the bean that is returned,
		// regardless of how those arguments are actually used.
		public static ExampleBean createInstance (
			AnotherBean anotherBean, YetAnotherBean yetAnotherBean, int i) {

			ExampleBean eb = new ExampleBean (...);
			// some other operations...
			return eb;
		}
	}
----

Arguments to the `static` factory method are supplied by `<constructor-arg/>` elements,
exactly the same as if a constructor had actually been used. The type of the class being
returned by the factory method does not have to be of the same type as the class that
contains the `static` factory method (although, in this example, it is). An instance
(non-static) factory method can be used in an essentially identical fashion (aside
from the use of the `factory-bean` attribute instead of the `class` attribute), so we
do not discuss those details here.



[[beans-factory-properties-detailed]]
=== Dependencies and Configuration in Detail

As mentioned in the <<beans-factory-collaborators, previous section>>, you can define bean
properties and constructor arguments as references to other managed beans (collaborators)
or as values defined inline. Spring's XML-based configuration metadata supports
sub-element types within its `<property/>` and `<constructor-arg/>` elements for this
purpose.


[[beans-value-element]]
==== Straight Values (Primitives, Strings, and so on)

The `value` attribute of the `<property/>` element specifies a property or constructor
argument as a human-readable string representation. Spring's
<<core-convert-ConversionService-API, conversion service>> is used to convert these
values from a `String` to the actual type of the property or argument.
The following example shows various values being set:

[source,xml,indent=0]
[subs="verbatim,quotes"]
----
	<bean id="myDataSource" class="org.apache.commons.dbcp.BasicDataSource" destroy-method="close">
		<!-- results in a setDriverClassName(String) call -->
		<property name="driverClassName" value="com.mysql.jdbc.Driver"/>
		<property name="url" value="jdbc:mysql://localhost:3306/mydb"/>
		<property name="username" value="root"/>
		<property name="password" value="masterkaoli"/>
	</bean>
----

The following example uses the <<beans-p-namespace,p-namespace>> for even more succinct
XML configuration:

[source,xml,indent=0]
[subs="verbatim,quotes"]
----
	<beans xmlns="http://www.springframework.org/schema/beans"
		xmlns:xsi="http://www.w3.org/2001/XMLSchema-instance"
		xmlns:p="http://www.springframework.org/schema/p"
		xsi:schemaLocation="http://www.springframework.org/schema/beans
		http://www.springframework.org/schema/beans/spring-beans.xsd">

		<bean id="myDataSource" class="org.apache.commons.dbcp.BasicDataSource"
			destroy-method="close"
			p:driverClassName="com.mysql.jdbc.Driver"
			p:url="jdbc:mysql://localhost:3306/mydb"
			p:username="root"
			p:password="masterkaoli"/>

	</beans>
----

The preceding XML is more succinct. However, typos are discovered at runtime rather than
design time, unless you use an IDE (such as http://www.jetbrains.com/idea/[IntelliJ
IDEA] or the https://spring.io/tools/sts[Spring Tool Suite])
that supports automatic property completion when you create bean definitions. Such IDE
assistance is highly recommended.

You can also configure a `java.util.Properties` instance, as follows:

[source,xml,indent=0]
[subs="verbatim,quotes"]
----
	<bean id="mappings"
		class="org.springframework.context.support.PropertySourcesPlaceholderConfigurer">

		<!-- typed as a java.util.Properties -->
		<property name="properties">
			<value>
				jdbc.driver.className=com.mysql.jdbc.Driver
				jdbc.url=jdbc:mysql://localhost:3306/mydb
			</value>
		</property>
	</bean>
----

The Spring container converts the text inside the `<value/>` element into a
`java.util.Properties` instance by using the JavaBeans `PropertyEditor` mechanism. This
is a nice shortcut, and is one of a few places where the Spring team do favor the use of
the nested `<value/>` element over the `value` attribute style.

[[beans-idref-element]]
===== The `idref` element

The `idref` element is simply an error-proof way to pass the `id` (a string value - not
a reference) of another bean in the container to a `<constructor-arg/>` or `<property/>`
element. The following example shows how to use it:

[source,xml,indent=0]
[subs="verbatim,quotes"]
----
	<bean id="theTargetBean" class="..."/>

	<bean id="theClientBean" class="...">
		<property name="targetName">
			<idref bean="theTargetBean"/>
		</property>
	</bean>
----

The preceding bean definition snippet is exactly equivalent (at runtime) to the
following snippet:

[source,xml,indent=0]
[subs="verbatim,quotes"]
----
	<bean id="theTargetBean" class="..." />

	<bean id="client" class="...">
		<property name="targetName" value="theTargetBean"/>
	</bean>
----

The first form is preferable to the second, because using the `idref` tag lets the
container validate at deployment time that the referenced, named bean actually
exists. In the second variation, no validation is performed on the value that is passed
to the `targetName` property of the `client` bean. Typos are only discovered (with most
likely fatal results) when the `client` bean is actually instantiated. If the `client`
bean is a <<beans-factory-scopes,prototype>> bean, this typo and the resulting exception
may only be discovered long after the container is deployed.

NOTE: The `local` attribute on the `idref` element is no longer supported in the 4.0 beans
XSD, since it does not provide value over a regular `bean` reference any more. Change
your existing `idref local` references to `idref bean` when upgrading to the 4.0 schema.

A common place (at least in versions earlier than Spring 2.0) where the `<idref/>` element
brings value is in the configuration of <<aop-pfb-1,AOP interceptors>> in a
`ProxyFactoryBean` bean definition. Using `<idref/>` elements when you specify the
interceptor names prevents you from misspelling an interceptor ID.


[[beans-ref-element]]
==== References to Other Beans (Collaborators)

The `ref` element is the final element inside a `<constructor-arg/>` or `<property/>`
definition element. Here, you set the value of the specified property of a bean to be a
reference to another bean (a collaborator) managed by the container. The referenced bean
is a dependency of the bean whose property is to be set, and it is initialized on demand
as needed before the property is set. (If the collaborator is a singleton bean, it may
already be initialized by the container.) All references are ultimately a reference to
another object. Scoping and validation depend on whether you specify the ID or name of the
other object through the `bean`, `local,` or `parent` attributes.

Specifying the target bean through the `bean` attribute of the `<ref/>` tag is the most
general form and allows creation of a reference to any bean in the same container or
parent container, regardless of whether it is in the same XML file. The value of the
`bean` attribute may be the same as the `id` attribute of the target bean or be the same
as one of the values in the `name` attribute of the target bean. The following example
shows how to use a `ref` element:

[source,xml,indent=0]
[subs="verbatim,quotes"]
----
	<ref bean="someBean"/>
----

Specifying the target bean through the `parent` attribute creates a reference to a bean
that is in a parent container of the current container. The value of the `parent`
attribute may be the same as either the `id` attribute of the target bean or one of the
values in the `name` attribute of the target bean. The target bean must be in a
parent container of the current one. You should use this bean reference variant mainly
when you have a hierarchy of containers and you want to wrap an existing bean in a parent
container with a proxy that has the same name as the parent bean. The following pair of
listings shows how to use the `parent` attribute:

[source,xml,indent=0]
[subs="verbatim,quotes"]
----
	<!-- in the parent context -->
	<bean id="accountService" class="com.something.SimpleAccountService">
		<!-- insert dependencies as required as here -->
	</bean>
----

[source,xml,indent=0]
[subs="verbatim,quotes"]
----
	<!-- in the child (descendant) context -->
	<bean id="accountService" <!-- bean name is the same as the parent bean -->
		class="org.springframework.aop.framework.ProxyFactoryBean">
		<property name="target">
			<ref parent="accountService"/> <!-- notice how we refer to the parent bean -->
		</property>
		<!-- insert other configuration and dependencies as required here -->
	</bean>
----

NOTE: The `local` attribute on the `ref` element is no longer supported in the 4.0 beans
XSD, since it does not provide value over a regular `bean` reference any more. Change
your existing `ref local` references to `ref bean` when upgrading to the 4.0 schema.


[[beans-inner-beans]]
==== Inner Beans

A `<bean/>` element inside the `<property/>` or `<constructor-arg/>` elements defines an
inner bean, as the following example shows:

[source,xml,indent=0]
[subs="verbatim,quotes"]
----
	<bean id="outer" class="...">
		<!-- instead of using a reference to a target bean, simply define the target bean inline -->
		<property name="target">
			<bean class="com.example.Person"> <!-- this is the inner bean -->
				<property name="name" value="Fiona Apple"/>
				<property name="age" value="25"/>
			</bean>
		</property>
	</bean>
----

An inner bean definition does not require a defined ID or name. If specified, the container
does not use such a value as an identifier. The container also ignores the `scope` flag on
creation, because inner beans are always anonymous and are always created with the outer
bean. It is not possible to access inner beans independently or to inject them into
collaborating beans other than into the enclosing bean.

As a corner case, it is possible to receive destruction callbacks from a custom scope --
for example, for a request-scoped inner bean contained within a singleton bean. The creation
of the inner bean instance is tied to its containing bean, but destruction callbacks let it
participate in the request scope's lifecycle. This is not a common scenario. Inner beans
typically simply share their containing bean's scope.


[[beans-collection-elements]]
==== Collections

The `<list/>`, `<set/>`, `<map/>`, and `<props/>` elements set the properties
and arguments of the Java `Collection` types `List`, `Set`, `Map`, and `Properties`,
respectively. The following example shows how to use them:

[source,xml,indent=0]
[subs="verbatim,quotes"]
----
	<bean id="moreComplexObject" class="example.ComplexObject">
		<!-- results in a setAdminEmails(java.util.Properties) call -->
		<property name="adminEmails">
			<props>
				<prop key="administrator">administrator@example.org</prop>
				<prop key="support">support@example.org</prop>
				<prop key="development">development@example.org</prop>
			</props>
		</property>
		<!-- results in a setSomeList(java.util.List) call -->
		<property name="someList">
			<list>
				<value>a list element followed by a reference</value>
				<ref bean="myDataSource" />
			</list>
		</property>
		<!-- results in a setSomeMap(java.util.Map) call -->
		<property name="someMap">
			<map>
				<entry key="an entry" value="just some string"/>
				<entry key ="a ref" value-ref="myDataSource"/>
			</map>
		</property>
		<!-- results in a setSomeSet(java.util.Set) call -->
		<property name="someSet">
			<set>
				<value>just some string</value>
				<ref bean="myDataSource" />
			</set>
		</property>
	</bean>
----

The value of a map key or value, or a set value, can also be any of the
following elements:

[source,xml,indent=0]
[subs="verbatim,quotes"]
----
	bean | ref | idref | list | set | map | props | value | null
----

[[beans-collection-elements-merging]]
===== Collection Merging

The Spring container also supports merging collections. An application
developer can define a parent `<list/>`, `<map/>`, `<set/>` or `<props/>` element
and have child `<list/>`, `<map/>`, `<set/>` or `<props/>` elements inherit and
override values from the parent collection. That is, the child collection's values are
the result of merging the elements of the parent and child collections, with the child's
collection elements overriding values specified in the parent collection.

This section on merging discusses the parent-child bean mechanism. Readers unfamiliar
with parent and child bean definitions may wish to read the
<<beans-child-bean-definitions,relevant section>> before continuing.

The following example demonstrates collection merging:

[source,xml,indent=0]
[subs="verbatim,quotes"]
----
	<beans>
		<bean id="parent" abstract="true" class="example.ComplexObject">
			<property name="adminEmails">
				<props>
					<prop key="administrator">administrator@example.com</prop>
					<prop key="support">support@example.com</prop>
				</props>
			</property>
		</bean>
		<bean id="child" parent="parent">
			<property name="adminEmails">
				<!-- the merge is specified on the child collection definition -->
				<props merge="true">
					<prop key="sales">sales@example.com</prop>
					<prop key="support">support@example.co.uk</prop>
				</props>
			</property>
		</bean>
	<beans>
----

Notice the use of the `merge=true` attribute on the `<props/>` element of the
`adminEmails` property of the `child` bean definition. When the `child` bean is resolved
and instantiated by the container, the resulting instance has an `adminEmails`
`Properties` collection that contains the result of merging the child's
`adminEmails` collection with the parent's `adminEmails` collection. The following listing
shows the result:

[literal]
[subs="verbatim,quotes"]
----
administrator=administrator@example.com
sales=sales@example.com
support=support@example.co.uk
----

The child `Properties` collection's value set inherits all property elements from the
parent `<props/>`, and the child's value for the `support` value overrides the value in
the parent collection.

This merging behavior applies similarly to the `<list/>`, `<map/>`, and `<set/>`
collection types. In the specific case of the `<list/>` element, the semantics
associated with the `List` collection type (that is, the notion of an `ordered`
collection of values) is maintained. The parent's values precede all of the child list's
values. In the case of the `Map`, `Set`, and `Properties` collection types, no ordering
exists. Hence, no ordering semantics are in effect for the collection types that underlie
the associated `Map`, `Set`, and `Properties` implementation types that the container
uses internally.

[[beans-collection-merge-limitations]]
===== Limitations of Collection Merging

You cannot merge different collection types (such as a `Map` and a `List`). If you
do attempt to do so, an appropriate `Exception` is thrown. The `merge` attribute must be
specified on the lower, inherited, child definition. Specifying the `merge` attribute on
a parent collection definition is redundant and does not result in the desired merging.

[[beans-collection-elements-strongly-typed]]
===== Strongly-typed collection

With the introduction of generic types in Java 5, you can use strongly typed collections.
That is, it is possible to declare a `Collection` type such that it can only contain
(for example) `String` elements. If you use Spring to dependency-inject a
strongly-typed `Collection` into a bean, you can take advantage of Spring's
type-conversion support such that the elements of your strongly-typed `Collection`
instances are converted to the appropriate type prior to being added to the `Collection`.
The following Java class and bean definition show how to do so:

[source,java,indent=0]
[subs="verbatim,quotes"]
----
	public class SomeClass {

		private Map<String, Float> accounts;

		public void setAccounts(Map<String, Float> accounts) {
			this.accounts = accounts;
		}
	}
----

[source,xml,indent=0]
[subs="verbatim,quotes"]
----
	<beans>
		<bean id="something" class="x.y.SomeClass">
			<property name="accounts">
				<map>
					<entry key="one" value="9.99"/>
					<entry key="two" value="2.75"/>
					<entry key="six" value="3.99"/>
				</map>
			</property>
		</bean>
	</beans>
----

When the `accounts` property of the `something` bean is prepared for injection, the generics
information about the element type of the strongly-typed `Map<String, Float>` is
available by reflection. Thus, Spring's type conversion infrastructure recognizes the
various value elements as being of type `Float`, and the string values (`9.99, 2.75`, and
`3.99`) are converted into an actual `Float` type.


[[beans-null-element]]
==== Null and Empty String Values

Spring treats empty arguments for properties and the like as empty `Strings`. The
following XML-based configuration metadata snippet sets the `email` property to the empty
`String` value ("").

[source,xml,indent=0]
[subs="verbatim,quotes"]
----
	<bean class="ExampleBean">
		<property name="email" value=""/>
	</bean>
----

The preceding example is equivalent to the following Java code:

[source,java,indent=0]
[subs="verbatim,quotes"]
----
	exampleBean.setEmail("");
----

The `<null/>` element handles `null` values. The following listing shows an example:

[source,xml,indent=0]
[subs="verbatim,quotes"]
----
	<bean class="ExampleBean">
		<property name="email">
			<null/>
		</property>
	</bean>
----

The preceding configuration is equivalent to the following Java code:

[source,java,indent=0]
[subs="verbatim,quotes"]
----
	exampleBean.setEmail(null);
----


[[beans-p-namespace]]
==== XML Shortcut with the p-namespace

The p-namespace lets you use the `bean` element's attributes (instead of nested
`<property/>` elements) to describe your property values collaborating beans, or both.

Spring supports extensible configuration formats <<core.adoc#xsd-schemas,with namespaces>>,
which are based on an XML Schema definition. The `beans` configuration format discussed in
this chapter is defined in an XML Schema document. However, the p-namespace is not defined
in an XSD file and exists only in the core of Spring.

The following example shows two XML snippets (the first uses
standard XML format and the second uses the p-namespace) that resolve to the same result:

[source,xml,indent=0]
[subs="verbatim,quotes"]
----
	<beans xmlns="http://www.springframework.org/schema/beans"
		xmlns:xsi="http://www.w3.org/2001/XMLSchema-instance"
		xmlns:p="http://www.springframework.org/schema/p"
		xsi:schemaLocation="http://www.springframework.org/schema/beans
			http://www.springframework.org/schema/beans/spring-beans.xsd">

		<bean name="classic" class="com.example.ExampleBean">
			<property name="email" value="someone@somewhere.com"/>
		</bean>

		<bean name="p-namespace" class="com.example.ExampleBean"
			p:email="someone@somewhere.com"/>
	</beans>
----

The example shows an attribute in the p-namespace called `email` in the bean definition.
This tells Spring to include a property declaration. As previously mentioned, the
p-namespace does not have a schema definition, so you can set the name of the attribute
to the property name.

This next example includes two more bean definitions that both have a reference to
another bean:

[source,xml,indent=0]
[subs="verbatim,quotes"]
----
	<beans xmlns="http://www.springframework.org/schema/beans"
		xmlns:xsi="http://www.w3.org/2001/XMLSchema-instance"
		xmlns:p="http://www.springframework.org/schema/p"
		xsi:schemaLocation="http://www.springframework.org/schema/beans
			http://www.springframework.org/schema/beans/spring-beans.xsd">

		<bean name="john-classic" class="com.example.Person">
			<property name="name" value="John Doe"/>
			<property name="spouse" ref="jane"/>
		</bean>

		<bean name="john-modern"
			class="com.example.Person"
			p:name="John Doe"
			p:spouse-ref="jane"/>

		<bean name="jane" class="com.example.Person">
			<property name="name" value="Jane Doe"/>
		</bean>
	</beans>
----

This example includes not only a property value using the p-namespace
but also uses a special format to declare property references. Whereas the first bean
definition uses `<property name="spouse" ref="jane"/>` to create a reference from bean
`john` to bean `jane`, the second bean definition uses `p:spouse-ref="jane"` as an
attribute to do the exact same thing. In this case, `spouse` is the property name,
whereas the `-ref` part indicates that this is not a straight value but rather a
reference to another bean.

NOTE: The p-namespace is not as flexible as the standard XML format. For example, the format
for declaring property references clashes with properties that end in `Ref`, whereas the
standard XML format does not. We recommend that you choose your approach carefully and
communicate this to your team members to avoid producing XML documents that use all
three approaches at the same time.


[[beans-c-namespace]]
==== XML Shortcut with the c-namespace

Similar to the <<beans-p-namespace>>, the c-namespace, introduced in Spring
3.1, allows inlined attributes for configuring the constructor arguments rather
then nested `constructor-arg` elements.

The following example uses the `c:` namespace to do the same thing as the from
<<beans-constructor-injection>>:

[source,xml,indent=0]
[subs="verbatim,quotes"]
----
	<beans xmlns="http://www.springframework.org/schema/beans"
		xmlns:xsi="http://www.w3.org/2001/XMLSchema-instance"
		xmlns:c="http://www.springframework.org/schema/c"
		xsi:schemaLocation="http://www.springframework.org/schema/beans
			http://www.springframework.org/schema/beans/spring-beans.xsd">

		<bean id="beanTwo" class="x.y.ThingTwo"/>
		<bean id="beanThree" class="x.y.ThingThree"/>

		<!-- traditional declaration with optional argument names -->
		<bean id="beanOne" class="x.y.ThingOne">
			<constructor-arg name="thingTwo" ref="beanTwo"/>
			<constructor-arg name="thingThree" ref="beanThree"/>
			<constructor-arg name="email" value="something@somewhere.com"/>
		</bean>

		<!-- c-namespace declaration with argument names -->
		<bean id="beanOne" class="x.y.ThingOne" c:thingTwo-ref="beanTwo"
			c:thingThree-ref="beanThree" c:email="something@somewhere.com"/>

	</beans>
----

The `c:` namespace uses the same conventions as the `p:` one (a trailing `-ref` for
bean references) for setting the constructor arguments by their names. Similarly,
it needs to be declared in the XML file even though it is not defined in an XSD schema
(it exists inside the Spring core).

For the rare cases where the constructor argument names are not available (usually if
the bytecode was compiled without debugging information), you can use fallback to the
argument indexes, as follows:

[source,xml,indent=0]
[subs="verbatim,quotes"]
----
	<!-- c-namespace index declaration -->
	<bean id="beanOne" class="x.y.ThingOne" c:_0-ref="beanTwo" c:_1-ref="beanThree"
		c:_2="something@somewhere.com"/>
----

NOTE: Due to the XML grammar, the index notation requires the presence of the leading `_`,
as XML attribute names cannot start with a number (even though some IDEs allow it).
A corresponding index notation is also available for `<constructor-arg>` elements but
not commonly used since the plain order of declaration is usually sufficient there.

In practice, the constructor resolution
<<beans-factory-ctor-arguments-resolution,mechanism>> is quite efficient in matching
arguments, so unless you really need to, we recommend using the name notation
through-out your configuration.


[[beans-compound-property-names]]
==== Compound Property Names

You can use compound or nested property names when you set bean properties, as long as
all components of the path except the final property name are not `null`. Consider the
following bean definition:

[source,xml,indent=0]
[subs="verbatim,quotes"]
----
	<bean id="something" class="things.ThingOne">
		<property name="fred.bob.sammy" value="123" />
	</bean>
----

The `something` bean has a `fred` property, which has a `bob` property, which has a `sammy`
property, and that final `sammy` property is being set to a value of `123`. In order for
this to work, the `fred` property of `something` and the `bob` property of `fred` must not
be `null` after the bean is constructed. Otherwise, a `NullPointerException` is thrown.



[[beans-factory-dependson]]
=== Using `depends-on`

If a bean is a dependency of another bean, that usually means that one bean is set as a
property of another. Typically you accomplish this with the <<beans-ref-element, `<ref/>`
element>> in XML-based configuration metadata. However, sometimes dependencies between
beans are less direct. An example is when a static initializer in a class needs to be
triggered, such as for database driver registration. The `depends-on` attribute can
explicitly force one or more beans to be initialized before the bean using this element
is initialized. The following example uses the `depends-on` attribute to express a
dependency on a single bean:

[source,xml,indent=0]
[subs="verbatim,quotes"]
----
	<bean id="beanOne" class="ExampleBean" depends-on="manager"/>
	<bean id="manager" class="ManagerBean" />
----

To express a dependency on multiple beans, supply a list of bean names as the value of
the `depends-on` attribute (commas, whitespace, and semicolons are valid
delimiters):

[source,xml,indent=0]
[subs="verbatim,quotes"]
----
	<bean id="beanOne" class="ExampleBean" depends-on="manager,accountDao">
		<property name="manager" ref="manager" />
	</bean>

	<bean id="manager" class="ManagerBean" />
	<bean id="accountDao" class="x.y.jdbc.JdbcAccountDao" />
----

NOTE: The `depends-on` attribute can specify both an initialization-time dependency and,
in the case of <<beans-factory-scopes-singleton,singleton>> beans only, a corresponding
destruction-time dependency. Dependent beans that define a `depends-on` relationship
with a given bean are destroyed first, prior to the given bean itself being destroyed.
Thus, `depends-on` can also control shutdown order.



[[beans-factory-lazy-init]]
=== Lazy-initialized Beans

By default, `ApplicationContext` implementations eagerly create and configure all
<<beans-factory-scopes-singleton,singleton>> beans as part of the initialization
process. Generally, this pre-instantiation is desirable, because errors in the
configuration or surrounding environment are discovered immediately, as opposed to hours
or even days later. When this behavior is not desirable, you can prevent
pre-instantiation of a singleton bean by marking the bean definition as being
lazy-initialized. A lazy-initialized bean tells the IoC container to create a bean
instance when it is first requested, rather than at startup.

In XML, this behavior is controlled by the `lazy-init` attribute on the `<bean/>`
element, as the following example shows:

[source,xml,indent=0]
[subs="verbatim,quotes"]
----
	<bean id="lazy" class="com.something.ExpensiveToCreateBean" lazy-init="true"/>
	<bean name="not.lazy" class="com.something.AnotherBean"/>
----

When the preceding configuration is consumed by an `ApplicationContext`, the `lazy` bean
is not eagerly pre-instantiated when the `ApplicationContext` starts,
whereas the `not.lazy` bean is eagerly pre-instantiated.

However, when a lazy-initialized bean is a dependency of a singleton bean that is
not lazy-initialized, the `ApplicationContext` creates the lazy-initialized bean at
startup, because it must satisfy the singleton's dependencies. The lazy-initialized bean
is injected into a singleton bean elsewhere that is not lazy-initialized.

You can also control lazy-initialization at the container level by using the
`default-lazy-init` attribute on the `<beans/>` element, a the following example shows:

[source,xml,indent=0]
[subs="verbatim,quotes"]
----
	<beans default-lazy-init="true">
		<!-- no beans will be pre-instantiated... -->
	</beans>
----



[[beans-factory-autowire]]
=== Autowiring Collaborators

The Spring container can autowire relationships between collaborating beans. You can
let Spring resolve collaborators (other beans) automatically for your bean by
inspecting the contents of the `ApplicationContext`. Autowiring has the following
advantages:

* Autowiring can significantly reduce the need to specify properties or constructor
  arguments. (Other mechanisms such as a bean template
  <<beans-child-bean-definitions,discussed elsewhere in this chapter>> are also valuable
  in this regard.)
* Autowiring can update a configuration as your objects evolve. For example, if you need
  to add a dependency to a class, that dependency can be satisfied automatically without
  you needing to modify the configuration. Thus autowiring can be especially useful
  during development, without negating the option of switching to explicit wiring when
  the code base becomes more stable.

When using XML-based configuration metadata (see <<beans-factory-collaborators>>), you
can specify the autowire mode for a bean definition with the `autowire` attribute of the
`<bean/>` element. The autowiring functionality has four modes. You specify autowiring
per bean and can thus choose which ones to autowire. The following table describes the
four autowiring modes:

[[beans-factory-autowiring-modes-tbl]]
.Autowiring modes
[cols="20%,80%"]
|===
| Mode| Explanation

| `no`
| (Default) No autowiring. Bean references must be defined by `ref` elements. Changing
  the default setting is not recommended for larger deployments, because specifying
  collaborators explicitly gives greater control and clarity. To some extent, it
  documents the structure of a system.

| `byName`
| Autowiring by property name. Spring looks for a bean with the same name as the
  property that needs to be autowired. For example, if a bean definition is set to
  autowire by name and it contains a `master` property (that is, it has a
  `setMaster(..)` method), Spring looks for a bean definition named `master` and uses
  it to set the property.

| `byType`
| Lets a property be autowired if exactly one bean of the property type exists in
  the container. If more than one exists, a fatal exception is thrown, which indicates
  that you may not use `byType` autowiring for that bean. If there are no matching
  beans, nothing happens (the property is not set).

| `constructor`
| Analogous to `byType` but applies to constructor arguments. If there is not exactly
  one bean of the constructor argument type in the container, a fatal error is raised.
|===

With `byType` or `constructor` autowiring mode, you can wire arrays and
typed collections. In such cases, all autowire candidates within the container that
match the expected type are provided to satisfy the dependency. You can autowire
strongly-typed `Map` instances if the expected key type is `String`. An autowired `Map`
instance's values consist of all bean instances that match the expected type, and the
`Map` instance's keys contain the corresponding bean names.


[[beans-autowired-exceptions]]
==== Limitations and Disadvantages of Autowiring

Autowiring works best when it is used consistently across a project. If autowiring is
not used in general, it might be confusing to developers to use it to wire only one or
two bean definitions.

Consider the limitations and disadvantages of autowiring:

* Explicit dependencies in `property` and `constructor-arg` settings always override
  autowiring. You cannot autowire simple properties such as primitives,
  `Strings`, and `Classes` (and arrays of such simple properties). This limitation is
  by-design.
* Autowiring is less exact than explicit wiring. Although, as noted in the earlier table,
  Spring is careful to avoid guessing in case of ambiguity that might have unexpected
  results. The relationships between your Spring-managed objects are no longer
  documented explicitly.
* Wiring information may not be available to tools that may generate documentation from
  a Spring container.
* Multiple bean definitions within the container may match the type specified by the
  setter method or constructor argument to be autowired. For arrays, collections, or
  `Map` instances, this is not necessarily a problem. However, for dependencies that
  expect a single value, this ambiguity is not arbitrarily resolved. If no unique bean
  definition is available, an exception is thrown.

In the latter scenario, you have several options:

* Abandon autowiring in favor of explicit wiring.
* Avoid autowiring for a bean definition by setting its `autowire-candidate` attributes
  to `false`, as described in the <<beans-factory-autowire-candidate, next section>>.
* Designate a single bean definition as the primary candidate by setting the
  `primary` attribute of its `<bean/>` element to `true`.
* Implement the more fine-grained control available with annotation-based configuration,
  as described in <<beans-annotation-config>>.



[[beans-factory-autowire-candidate]]
==== Excluding a Bean from Autowiring

On a per-bean basis, you can exclude a bean from autowiring. In Spring's XML format, set
the `autowire-candidate` attribute of the `<bean/>` element to `false`. The container
makes that specific bean definition unavailable to the autowiring infrastructure
(including annotation style configurations such as <<beans-autowired-annotation,
`@Autowired`>>).

NOTE: The `autowire-candidate` attribute is designed to only affect type-based autowiring.
It does not affect explicit references by name, which get resolved even if the
specified bean is not marked as an autowire candidate. As a consequence, autowiring
by name nevertheless injects a bean if the name matches.

You can also limit autowire candidates based on pattern-matching against bean names. The
top-level `<beans/>` element accepts one or more patterns within its
`default-autowire-candidates` attribute. For example, to limit autowire candidate status
to any bean whose name ends with `Repository`, provide a value of `*Repository`. To
provide multiple patterns, define them in a comma-separated list. An explicit value of
`true` or `false` for a bean definition's `autowire-candidate` attribute always takes
precedence. For such beans, the pattern matching rules do not apply.

These techniques are useful for beans that you never want to be injected into other
beans by autowiring. It does not mean that an excluded bean cannot itself be configured by
using autowiring. Rather, the bean itself is not a candidate for autowiring other beans.



[[beans-factory-method-injection]]
=== Method Injection

In most application scenarios, most beans in the container are
<<beans-factory-scopes-singleton,singletons>>. When a singleton bean needs to
collaborate with another singleton bean or a non-singleton bean needs to collaborate
with another non-singleton bean, you typically handle the dependency by defining one
bean as a property of the other. A problem arises when the bean lifecycles are
different. Suppose singleton bean A needs to use non-singleton (prototype) bean B,
perhaps on each method invocation on A. The container creates the singleton bean A only
once, and thus only gets one opportunity to set the properties. The container cannot
provide bean A with a new instance of bean B every time one is needed.

A solution is to forego some inversion of control. You can <<beans-factory-aware,make
bean A aware of the container>> by implementing the `ApplicationContextAware` interface,
and by <<beans-factory-client,making a `getBean("B")` call to the container>> ask for (a
typically new) bean B instance every time bean A needs it. The following example
shows this approach:

[source,java,indent=0]
[subs="verbatim,quotes"]
----
	// a class that uses a stateful Command-style class to perform some processing
	package fiona.apple;

	// Spring-API imports
	import org.springframework.beans.BeansException;
	import org.springframework.context.ApplicationContext;
	import org.springframework.context.ApplicationContextAware;

	public class CommandManager implements ApplicationContextAware {

		private ApplicationContext applicationContext;

		public Object process(Map commandState) {
			// grab a new instance of the appropriate Command
			Command command = createCommand();
			// set the state on the (hopefully brand new) Command instance
			command.setState(commandState);
			return command.execute();
		}

		protected Command createCommand() {
			// notice the Spring API dependency!
			return this.applicationContext.getBean("command", Command.class);
		}

		public void setApplicationContext(
				ApplicationContext applicationContext) throws BeansException {
			this.applicationContext = applicationContext;
		}
	}
----

The preceding is not desirable, because the business code is aware of and coupled to the
Spring Framework. Method Injection, a somewhat advanced feature of the Spring IoC
container, lets you handle this use case cleanly.

****
You can read more about the motivation for Method Injection in
https://spring.io/blog/2004/08/06/method-injection/[this blog entry].
****



[[beans-factory-lookup-method-injection]]
==== Lookup Method Injection

Lookup method injection is the ability of the container to override methods on
container-managed beans and return the lookup result for another named bean in the
container. The lookup typically involves a prototype bean, as in the scenario described
in <<beans-factory-method-injection, the preceding section>>. The Spring Framework
implements this method injection by using bytecode generation from the CGLIB library to
dynamically generate a subclass that overrides the method.

[NOTE]
====
* For this dynamic subclassing to work, the class that the Spring bean container
  subclasses cannot be `final`, and the method to be overridden cannot be `final`, either.
* Unit-testing a class that has an `abstract` method requires you to subclass the class
  yourself and to supply a stub implementation of the `abstract` method.
* Concrete methods are also necessary for component scanning, which requires concrete
  classes to pick up.
* A further key limitation is that lookup methods do not work with factory methods and
  in particular not with `@Bean` methods in configuration classes, since, in that case,
  the container is not in charge of creating the instance and therefore cannot create
  a runtime-generated subclass on the fly.
====

In the case of the `CommandManager` class in the previous code snippet, the
Spring container dynamically overrides the implementation of the `createCommand()`
method. The `CommandManager` class does not have any Spring dependencies, as
the reworked example shows:

[source,java,indent=0]
[subs="verbatim,quotes"]
----
	package fiona.apple;

	// no more Spring imports!

	public abstract class CommandManager {

		public Object process(Object commandState) {
			// grab a new instance of the appropriate Command interface
			Command command = createCommand();
			// set the state on the (hopefully brand new) Command instance
			command.setState(commandState);
			return command.execute();
		}

		// okay... but where is the implementation of this method?
		protected abstract Command createCommand();
	}
----

In the client class that contains the method to be injected (the `CommandManager` in this
case), the method to be injected requires a signature of the following form:

[source,xml,indent=0]
[subs="verbatim,quotes"]
----
	<public|protected> [abstract] <return-type> theMethodName(no-arguments);
----

If the method is `abstract`, the dynamically-generated subclass implements the method.
Otherwise, the dynamically-generated subclass overrides the concrete method defined in
the original class. Consider the following example:

[source,xml,indent=0]
[subs="verbatim,quotes"]
----
	<!-- a stateful bean deployed as a prototype (non-singleton) -->
	<bean id="myCommand" class="fiona.apple.AsyncCommand" scope="prototype">
		<!-- inject dependencies here as required -->
	</bean>

	<!-- commandProcessor uses statefulCommandHelper -->
	<bean id="commandManager" class="fiona.apple.CommandManager">
		<lookup-method name="createCommand" bean="myCommand"/>
	</bean>
----

The bean identified as `commandManager` calls its own `createCommand()` method
whenever it needs a new instance of the `myCommand` bean. You must be careful to deploy
the `myCommand` bean as a prototype if that is actually what is needed. If it is
a <<beans-factory-scopes-singleton,singleton>>, the same instance of the `myCommand`
bean is returned each time.

Alternatively, within the annotation-based component model, you can declare a lookup
method through the `@Lookup` annotation, as the following example shows:

[source,java,indent=0]
[subs="verbatim,quotes"]
----
	public abstract class CommandManager {

		public Object process(Object commandState) {
			Command command = createCommand();
			command.setState(commandState);
			return command.execute();
		}

		@Lookup("myCommand")
		protected abstract Command createCommand();
	}
----

Or, more idiomatically, you can rely on the target bean getting resolved against the
declared return type of the lookup method:

[source,java,indent=0]
[subs="verbatim,quotes"]
----
	public abstract class CommandManager {

		public Object process(Object commandState) {
			MyCommand command = createCommand();
			command.setState(commandState);
			return command.execute();
		}

		@Lookup
		protected abstract MyCommand createCommand();
	}
----

Note that you should typically declare such annotated lookup methods with a concrete
stub implementation, in order for them to be compatible with Spring's component
scanning rules where abstract classes get ignored by default. This limitation does not
apply to explicitly registered or explicitly imported bean classes.

[TIP]
====
Another way of accessing differently scoped target beans is an `ObjectFactory`/
`Provider` injection point. See <<beans-factory-scopes-other-injection>>.

You may also find the `ServiceLocatorFactoryBean` (in the
`org.springframework.beans.factory.config` package) to be useful.
====



[[beans-factory-arbitrary-method-replacement]]
==== Arbitrary Method Replacement

A less useful form of method injection than lookup method injection is the ability to
replace arbitrary methods in a managed bean with another method implementation. You
can safely skip the rest of this section until you actually need this functionality.

With XML-based configuration metadata, you can use the `replaced-method` element to
replace an existing method implementation with another, for a deployed bean. Consider
the following class, which has a method called `computeValue` that we want to override:

[source,java,indent=0]
[subs="verbatim,quotes"]
----
	public class MyValueCalculator {

		public String computeValue(String input) {
			// some real code...
		}

		// some other methods...
	}
----

A class that implements the `org.springframework.beans.factory.support.MethodReplacer`
interface provides the new method definition, as the following example shows:

[source,java,indent=0]
[subs="verbatim,quotes"]
----
	/**
	 * meant to be used to override the existing computeValue(String)
	 * implementation in MyValueCalculator
	 */
	public class ReplacementComputeValue implements MethodReplacer {

		public Object reimplement(Object o, Method m, Object[] args) throws Throwable {
			// get the input value, work with it, and return a computed result
			String input = (String) args[0];
			...
			return ...;
		}
	}
----

The bean definition to deploy the original class and specify the method override would
resemble the following example:

[source,xml,indent=0]
[subs="verbatim,quotes"]
----
	<bean id="myValueCalculator" class="x.y.z.MyValueCalculator">
		<!-- arbitrary method replacement -->
		<replaced-method name="computeValue" replacer="replacementComputeValue">
			<arg-type>String</arg-type>
		</replaced-method>
	</bean>

	<bean id="replacementComputeValue" class="a.b.c.ReplacementComputeValue"/>
----

You can use one or more `<arg-type/>` elements within the `<replaced-method/>`
element to indicate the method signature of the method being overridden. The signature
for the arguments is necessary only if the method is overloaded and multiple variants
exist within the class. For convenience, the type string for an argument may be a
substring of the fully qualified type name. For example, the following all match
`java.lang.String`:

[source,java,indent=0]
[subs="verbatim,quotes"]
----
	java.lang.String
	String
	Str
----

Because the number of arguments is often enough to distinguish between each possible
choice, this shortcut can save a lot of typing, by letting you type only the
shortest string that matches an argument type.



[[beans-factory-scopes]]
== Bean Scopes

When you create a bean definition, you create a recipe for creating actual instances
of the class defined by that bean definition. The idea that a bean definition is a
recipe is important, because it means that, as with a class, you can create many object
instances from a single recipe.

You can control not only the various dependencies and configuration values that are to
be plugged into an object that is created from a particular bean definition but also control
the scope of the objects created from a particular bean definition. This approach is
powerful and flexible, because you can choose the scope of the objects you create
through configuration instead of having to bake in the scope of an object at the Java
class level. Beans can be defined to be deployed in one of a number of scopes.
The Spring Framework supports six scopes, four of which are available only if
you use a web-aware `ApplicationContext`. You can also create
<<beans-factory-scopes-custom,a custom scope.>>

The following table describes the supported scopes:

[[beans-factory-scopes-tbl]]
.Bean scopes
[cols="20%,80%"]
|===
| Scope| Description

| <<beans-factory-scopes-singleton,singleton>>
| (Default) Scopes a single bean definition to a single object instance for each Spring IoC
  container.

| <<beans-factory-scopes-prototype,prototype>>
| Scopes a single bean definition to any number of object instances.

| <<beans-factory-scopes-request,request>>
| Scopes a single bean definition to the lifecycle of a single HTTP request. That is,
  each HTTP request has its own instance of a bean created off the back of a single bean
  definition. Only valid in the context of a web-aware Spring `ApplicationContext`.

| <<beans-factory-scopes-session,session>>
| Scopes a single bean definition to the lifecycle of an HTTP `Session`. Only valid in
  the context of a web-aware Spring `ApplicationContext`.

| <<beans-factory-scopes-application,application>>
| Scopes a single bean definition to the lifecycle of a `ServletContext`. Only valid in
  the context of a web-aware Spring `ApplicationContext`.

| <<web.adoc#websocket-stomp-websocket-scope,websocket>>
| Scopes a single bean definition to the lifecycle of a `WebSocket`. Only valid in
  the context of a web-aware Spring `ApplicationContext`.
|===

NOTE: As of Spring 3.0, a thread scope is available but is not registered by default. For
more information, see the documentation for
{api-spring-framework}/context/support/SimpleThreadScope.html[`SimpleThreadScope`].
For instructions on how to register this or any other custom scope, see
<<beans-factory-scopes-custom-using>>.



[[beans-factory-scopes-singleton]]
=== The Singleton Scope

Only one shared instance of a singleton bean is managed, and all requests for beans
with an ID or IDs that match that bean definition result in that one specific bean
instance being returned by the Spring container.

To put it another way, when you define a bean definition and it is scoped as a
singleton, the Spring IoC container creates exactly one instance of the object
defined by that bean definition. This single instance is stored in a cache of such
singleton beans, and all subsequent requests and references for that named bean
return the cached object. The following image shows how the singleton scope works:

image::images/singleton.png[]

Spring's concept of a singleton bean differs from the singleton pattern as defined in
the Gang of Four (GoF) patterns book. The GoF singleton hard-codes the scope of an
object such that one and only one instance of a particular class is created per
ClassLoader. The scope of the Spring singleton is best described as being per-container
and per-bean. This means that, if you define one bean for a particular class in a
single Spring container, the Spring container creates one and only one instance
of the class defined by that bean definition. The singleton scope is the default scope
in Spring. To define a bean as a singleton in XML, you can define a bean as shown in the
following example:

[source,xml,indent=0]
[subs="verbatim,quotes"]
----
	<bean id="accountService" class="com.something.DefaultAccountService"/>

	<!-- the following is equivalent, though redundant (singleton scope is the default) -->
	<bean id="accountService" class="com.something.DefaultAccountService" scope="singleton"/>
----



[[beans-factory-scopes-prototype]]
=== The Prototype Scope

The non-singleton prototype scope of bean deployment results in the creation of a new
bean instance every time a request for that specific bean is made. That is, the bean
is injected into another bean or you request it through a `getBean()` method call on the
container. As a rule, you should use the prototype scope for all stateful beans and the
singleton scope for stateless beans.

The following diagram illustrates the Spring prototype scope:

image::images/prototype.png[]

(A data access object
(DAO) is not typically configured as a prototype, because a typical DAO does not hold
any conversational state. It was easier for us to reuse the core of the
singleton diagram.)

The following example defines a bean as a prototype in XML:

[source,xml,indent=0]
[subs="verbatim,quotes"]
----
	<bean id="accountService" class="com.something.DefaultAccountService" scope="prototype"/>
----

In contrast to the other scopes, Spring does not manage the complete lifecycle of a
prototype bean. The container instantiates, configures, and otherwise assembles a
prototype object and hands it to the client, with no further record of that prototype
instance. Thus, although initialization lifecycle callback methods are called on all
objects regardless of scope, in the case of prototypes, configured destruction
lifecycle callbacks are not called. The client code must clean up prototype-scoped
objects and release expensive resources that the prototype beans hold. To get
the Spring container to release resources held by prototype-scoped beans, try using a
custom <<beans-factory-extension-bpp,bean post-processor>>, which holds a reference to
beans that need to be cleaned up.

In some respects, the Spring container's role in regard to a prototype-scoped bean is a
replacement for the Java `new` operator. All lifecycle management past that point must
be handled by the client. (For details on the lifecycle of a bean in the Spring
container, see <<beans-factory-lifecycle>>.)



[[beans-factory-scopes-sing-prot-interaction]]
=== Singleton Beans with Prototype-bean Dependencies

When you use singleton-scoped beans with dependencies on prototype beans, be aware that
dependencies are resolved at instantiation time. Thus, if you dependency-inject a
prototype-scoped bean into a singleton-scoped bean, a new prototype bean is instantiated
and then dependency-injected into the singleton bean. The prototype instance is the sole
instance that is ever supplied to the singleton-scoped bean.

However, suppose you want the singleton-scoped bean to acquire a new instance of the
prototype-scoped bean repeatedly at runtime. You cannot dependency-inject a
prototype-scoped bean into your singleton bean, because that injection occurs only
once, when the Spring container instantiates the singleton bean and resolves
and injects its dependencies. If you need a new instance of a prototype bean at
runtime more than once, see <<beans-factory-method-injection>>



[[beans-factory-scopes-other]]
=== Request, Session, Application, and WebSocket Scopes

The `request`, `session`, `application`, and `websocket` scopes are available only
if you use a web-aware Spring `ApplicationContext` implementation (such as
`XmlWebApplicationContext`). If you use these scopes with regular Spring IoC containers,
such as the `ClassPathXmlApplicationContext`, an `IllegalStateException` that complains
about an unknown bean scope is thrown.



[[beans-factory-scopes-other-web-configuration]]
==== Initial Web Configuration

To support the scoping of beans at the `request`, `session`, `application`, and
`websocket` levels (web-scoped beans), some minor initial configuration is
required before you define your beans. (This initial setup is not required
for the standard scopes: `singleton` and `prototype`.)

How you accomplish this initial setup depends on your particular Servlet environment.

If you access scoped beans within Spring Web MVC, in effect, within a request that is
processed by the Spring `DispatcherServlet`, no special setup is necessary.
`DispatcherServlet` already exposes all relevant state.

If you use a Servlet 2.5 web container, with requests processed outside of Spring's
`DispatcherServlet` (for example, when using JSF or Struts), you need to register the
`org.springframework.web.context.request.RequestContextListener` `ServletRequestListener`.
For Servlet 3.0+, this can be done programmatically by using the `WebApplicationInitializer`
interface. Alternatively, or for older containers, add the following declaration to
your web application's `web.xml` file:

[source,xml,indent=0]
[subs="verbatim,quotes"]
----
	<web-app>
		...
		<listener>
			<listener-class>
				org.springframework.web.context.request.RequestContextListener
			</listener-class>
		</listener>
		...
	</web-app>
----

Alternatively, if there are issues with your listener setup, consider using Spring's
`RequestContextFilter`. The filter mapping depends on the surrounding web
application configuration, so you have to change it as appropriate. The following listing
shows the filter part of a web application:

[source,xml,indent=0]
[subs="verbatim,quotes"]
----
	<web-app>
		...
		<filter>
			<filter-name>requestContextFilter</filter-name>
			<filter-class>org.springframework.web.filter.RequestContextFilter</filter-class>
		</filter>
		<filter-mapping>
			<filter-name>requestContextFilter</filter-name>
			<url-pattern>/*</url-pattern>
		</filter-mapping>
		...
	</web-app>
----

`DispatcherServlet`, `RequestContextListener`, and `RequestContextFilter` all do exactly
the same thing, namely bind the HTTP request object to the `Thread` that is servicing
that request. This makes beans that are request- and session-scoped available further
down the call chain.



[[beans-factory-scopes-request]]
==== Request scope

Consider the following XML configuration for a bean definition:

[source,xml,indent=0]
[subs="verbatim,quotes"]
----
	<bean id="loginAction" class="com.something.LoginAction" scope="request"/>
----

The Spring container creates a new instance of the `LoginAction` bean by using the
`loginAction` bean definition for each and every HTTP request. That is, the
`loginAction` bean is scoped at the HTTP request level. You can change the internal
state of the instance that is created as much as you want, because other instances
created from the same `loginAction` bean definition do not see these changes in state.
They are particular to an individual request. When the request completes processing, the
bean that is scoped to the request is discarded.

When using annotation-driven components or Java configuration, the `@RequestScope` annotation
can be used to assign a component to the `request` scope. The following example shows how
to do so:

[source,java,indent=0]
[subs="verbatim,quotes"]
----
	**@RequestScope**
	@Component
	public class LoginAction {
		// ...
	}
----



[[beans-factory-scopes-session]]
==== Session Scope

Consider the following XML configuration for a bean definition:

[source,xml,indent=0]
[subs="verbatim,quotes"]
----
	<bean id="userPreferences" class="com.something.UserPreferences" scope="session"/>
----

The Spring container creates a new instance of the `UserPreferences` bean by using the
`userPreferences` bean definition for the lifetime of a single HTTP `Session`. In other
words, the `userPreferences` bean is effectively scoped at the HTTP `Session` level. As
with request-scoped beans, you can change the internal state of the instance that is
created as much as you want, knowing that other HTTP `Session` instances that are also
using instances created from the same `userPreferences` bean definition do not see these
changes in state, because they are particular to an individual HTTP `Session`. When the
HTTP `Session` is eventually discarded, the bean that is scoped to that particular HTTP
`Session` is also discarded.

When using annotation-driven components or Java configuration, you can use the
`@SessionScope` annotation to assign a component to the `session` scope.

[source,java,indent=0]
[subs="verbatim,quotes"]
----
	**@SessionScope**
	@Component
	public class UserPreferences {
		// ...
	}
----



[[beans-factory-scopes-application]]
==== Application Scope

Consider the following XML configuration for a bean definition:

[source,xml,indent=0]
[subs="verbatim,quotes"]
----
	<bean id="appPreferences" class="com.something.AppPreferences" scope="application"/>
----

The Spring container creates a new instance of the `AppPreferences` bean by using the
`appPreferences` bean definition once for the entire web application. That is, the
`appPreferences` bean is scoped at the `ServletContext` level and stored as a regular
`ServletContext` attribute. This is somewhat similar to a Spring singleton bean but
differs in two important ways: It is a singleton per `ServletContext`, not per Spring
'ApplicationContext' (for which there may be several in any given web application),
and it is actually exposed and therefore visible as a `ServletContext` attribute.

When using annotation-driven components or Java configuration, you can use the
`@ApplicationScope` annotation to assign a component to the `application` scope. The
following example shows how to do so:

[source,java,indent=0]
[subs="verbatim,quotes"]
----
	**@ApplicationScope**
	@Component
	public class AppPreferences {
		// ...
	}
----



[[beans-factory-scopes-other-injection]]
==== Scoped Beans as Dependencies

The Spring IoC container manages not only the instantiation of your objects (beans),
but also the wiring up of collaborators (or dependencies). If you want to inject (for
example) an HTTP request-scoped bean into another bean of a longer-lived scope, you may
choose to inject an AOP proxy in place of the scoped bean. That is, you need to inject
a proxy object that exposes the same public interface as the scoped object but that can
also retrieve the real target object from the relevant scope (such as an HTTP request)
and delegate method calls onto the real object.

[NOTE]
====
You may also use `<aop:scoped-proxy/>` between beans that are scoped as `singleton`,
with the reference then going through an intermediate proxy that is serializable
and therefore able to re-obtain the target singleton bean on deserialization.

When declaring `<aop:scoped-proxy/>` against a bean of scope `prototype`, every method
call on the shared proxy leads to the creation of a new target instance to which the
call is then being forwarded.

Also, scoped proxies are not the only way to access beans from shorter scopes in a
lifecycle-safe fashion. You may also declare your injection point (that is, the
constructor or setter argument or autowired field) as `ObjectFactory<MyTargetBean>`,
allowing for a `getObject()` call to retrieve the current instance on demand every
time it is needed -- without holding on to the instance or storing it separately.

As an extended variant, you may declare `ObjectProvider<MyTargetBean>`, which delivers
several additional access variants, including `getIfAvailable` and `getIfUnique`.

The JSR-330 variant of this is called `Provider` and is used with a `Provider<MyTargetBean>`
declaration and a corresponding `get()` call for every retrieval attempt.
See <<beans-standard-annotations,here>> for more details on JSR-330 overall.
====

The configuration in the following example is only one line, but it is important to
understand the "`why`" as well as the "`how`" behind it:

[source,xml,indent=0]
[subs="verbatim,quotes"]
----
	<?xml version="1.0" encoding="UTF-8"?>
	<beans xmlns="http://www.springframework.org/schema/beans"
		xmlns:xsi="http://www.w3.org/2001/XMLSchema-instance"
		xmlns:aop="http://www.springframework.org/schema/aop"
		xsi:schemaLocation="http://www.springframework.org/schema/beans
			http://www.springframework.org/schema/beans/spring-beans.xsd
			http://www.springframework.org/schema/aop
			http://www.springframework.org/schema/aop/spring-aop.xsd">

		<!-- an HTTP Session-scoped bean exposed as a proxy -->
		<bean id="userPreferences" class="com.something.UserPreferences" scope="session">
			<!-- instructs the container to proxy the surrounding bean -->
			<aop:scoped-proxy/> <1>
		</bean>

		<!-- a singleton-scoped bean injected with a proxy to the above bean -->
		<bean id="userService" class="com.something.SimpleUserService">
			<!-- a reference to the proxied userPreferences bean -->
			<property name="userPreferences" ref="userPreferences"/>
		</bean>
	</beans>
----
<1> The line that defines the proxy.


To create such a proxy, you insert a child `<aop:scoped-proxy/>` element into a scoped
bean definition (see <<beans-factory-scopes-other-injection-proxies>> and
<<core.adoc#xsd-schemas, XML Schema-based configuration>>).
Why do definitions of beans scoped at the `request`, `session` and custom-scope
levels require the `<aop:scoped-proxy/>` element?
Consider the following singleton bean definition and contrast it with
what you need to define for the aforementioned scopes (note that the following
`userPreferences` bean definition as it stands is incomplete):

[source,xml,indent=0]
[subs="verbatim,quotes"]
----
	<bean id="userPreferences" class="com.something.UserPreferences" scope="session"/>

	<bean id="userManager" class="com.something.UserManager">
		<property name="userPreferences" ref="userPreferences"/>
	</bean>
----

In the preceding example, the singleton bean (`userManager`) is injected with a reference
to the HTTP `Session`-scoped bean (`userPreferences`). The salient point here is that the
`userManager` bean is a singleton: it is instantiated exactly once per
container, and its dependencies (in this case only one, the `userPreferences` bean) are
also injected only once. This means that the `userManager` bean operates only on the
exact same `userPreferences` object (that is, the one with which it was originally injected.

This is not the behavior you want when injecting a shorter-lived scoped bean into a
longer-lived scoped bean (for example, injecting an HTTP `Session`-scoped collaborating
bean as a dependency into singleton bean). Rather, you need a single `userManager`
object, and, for the lifetime of an HTTP `Session`, you need a `userPreferences` object
that is specific to the HTTP `Session`. Thus, the container creates an object that
exposes the exact same public interface as the `UserPreferences` class (ideally an
object that is a `UserPreferences` instance), which can fetch the real
`UserPreferences` object from the scoping mechanism (HTTP request, `Session`, and so
forth). The container injects this proxy object into the `userManager` bean, which is
unaware that this `UserPreferences` reference is a proxy. In this example, when a
`UserManager` instance invokes a method on the dependency-injected `UserPreferences`
object, it is actually invoking a method on the proxy. The proxy then fetches the real
`UserPreferences` object from (in this case) the HTTP `Session` and delegates the
method invocation onto the retrieved real `UserPreferences` object.

Thus, you need the following (correct and complete) configuration when injecting
`request-` and `session-scoped` beans into collaborating objects, as the following example
shows:

[source,xml,indent=0]
[subs="verbatim,quotes"]
----
	<bean id="userPreferences" class="com.something.UserPreferences" scope="session">
		<aop:scoped-proxy/>
	</bean>

	<bean id="userManager" class="com.something.UserManager">
		<property name="userPreferences" ref="userPreferences"/>
	</bean>
----

[[beans-factory-scopes-other-injection-proxies]]
===== Choosing the Type of Proxy to Create

By default, when the Spring container creates a proxy for a bean that is marked up with
the `<aop:scoped-proxy/>` element, a CGLIB-based class proxy is created.

[NOTE]
====
CGLIB proxies intercept only public method calls! Do not call non-public methods
on such a proxy. They are not delegated to the actual scoped target object.
====

Alternatively, you can configure the Spring container to create standard JDK
interface-based proxies for such scoped beans, by specifying `false` for the value of
the `proxy-target-class` attribute of the `<aop:scoped-proxy/>` element. Using JDK
interface-based proxies means that you do not need additional libraries in your
application classpath to affect such proxying. However, it also means that the class of
the scoped bean must implement at least one interface and that all collaborators
into which the scoped bean is injected must reference the bean through one of its
interfaces. The following example shows a proxy based on an interface:

[source,xml,indent=0]
[subs="verbatim,quotes"]
----
	<!-- DefaultUserPreferences implements the UserPreferences interface -->
	<bean id="userPreferences" class="com.stuff.DefaultUserPreferences" scope="session">
		<aop:scoped-proxy proxy-target-class="false"/>
	</bean>

	<bean id="userManager" class="com.stuff.UserManager">
		<property name="userPreferences" ref="userPreferences"/>
	</bean>
----

For more detailed information about choosing class-based or interface-based proxying,
see <<aop-proxying>>.



[[beans-factory-scopes-custom]]
=== Custom Scopes

The bean scoping mechanism is extensible. You can define your own
scopes or even redefine existing scopes, although the latter is considered bad practice
and you cannot override the built-in `singleton` and `prototype` scopes.


[[beans-factory-scopes-custom-creating]]
==== Creating a Custom Scope

To integrate your custom scopes into the Spring container, you need to implement the
`org.springframework.beans.factory.config.Scope` interface, which is described in this
section. For an idea of how to implement your own scopes, see the `Scope`
implementations that are supplied with the Spring Framework itself and the
{api-spring-framework}/beans/factory/config/Scope.html[`Scope`] javadoc,
which explains the methods you need to implement in more detail.

The `Scope` interface has four methods to get objects from the scope, remove them from
the scope, and let them be destroyed.

The session scope
implementation, for example, returns the session-scoped bean (if it does not exist,
the method returns a new instance of the bean, after having bound it to the session for
future reference). The following method returns the object from the underlying scope:

[source,java,indent=0]
[subs="verbatim,quotes"]
----
	Object get(String name, ObjectFactory objectFactory)
----

The session scope
implementation, for example, removes the session-scoped bean from the underlying session.
The object should be returned, but you can return null if the object with the specified
name is not found. The following method removes the object from the underlying scope:

[source,java,indent=0]
[subs="verbatim,quotes"]
----
	Object remove(String name)
----

The following method registers the callbacks the scope should execute when it is
destroyed or when the specified object in the scope is destroyed:

[source,java,indent=0]
[subs="verbatim,quotes"]
----
	void registerDestructionCallback(String name, Runnable destructionCallback)
----

See the {api-spring-framework}/beans/factory/config/Scope.html#registerDestructionCallback[javadoc]
or a Spring scope implementation for more information on destruction callbacks.

The following method obtains the conversation identifier for the underlying scope:

[source,java,indent=0]
[subs="verbatim,quotes"]
----
	String getConversationId()
----

This identifier is different for each scope. For a session scoped implementation, this
identifier can be the session identifier.



[[beans-factory-scopes-custom-using]]
==== Using a Custom Scope

After you write and test one or more custom `Scope` implementations, you need to make
the Spring container aware of your new scopes. The following method is the central
method to register a new `Scope` with the Spring container:

[source,java,indent=0]
[subs="verbatim,quotes"]
----
	void registerScope(String scopeName, Scope scope);
----

This method is declared on the `ConfigurableBeanFactory` interface, which is available
through the `BeanFactory` property on most of the concrete `ApplicationContext`
implementations that ship with Spring.

The first argument to the `registerScope(..)` method is the unique name associated with
a scope. Examples of such names in the Spring container itself are `singleton` and
`prototype`. The second argument to the `registerScope(..)` method is an actual instance
of the custom `Scope` implementation that you wish to register and use.

Suppose that you write your custom `Scope` implementation, and then register it as shown
in the next example.

NOTE: The next example uses `SimpleThreadScope`, which is included with Spring but is not
registered by default. The instructions would be the same for your own custom `Scope`
implementations.

[source,java,indent=0]
[subs="verbatim,quotes"]
----
	Scope threadScope = new SimpleThreadScope();
	beanFactory.registerScope("thread", threadScope);
----

You can then create bean definitions that adhere to the scoping rules of your custom
`Scope`, as follows:

[source,xml,indent=0]
[subs="verbatim,quotes"]
----
	<bean id="..." class="..." scope="thread">
----

With a custom `Scope` implementation, you are not limited to programmatic registration
of the scope. You can also do the `Scope` registration declaratively, by using the
`CustomScopeConfigurer` class, as the following example shows:

[source,xml,indent=0]
[subs="verbatim,quotes"]
----
	<?xml version="1.0" encoding="UTF-8"?>
	<beans xmlns="http://www.springframework.org/schema/beans"
		xmlns:xsi="http://www.w3.org/2001/XMLSchema-instance"
		xmlns:aop="http://www.springframework.org/schema/aop"
		xsi:schemaLocation="http://www.springframework.org/schema/beans
			http://www.springframework.org/schema/beans/spring-beans.xsd
			http://www.springframework.org/schema/aop
			http://www.springframework.org/schema/aop/spring-aop.xsd">

		<bean class="org.springframework.beans.factory.config.CustomScopeConfigurer">
			<property name="scopes">
				<map>
					<entry key="thread">
						<bean class="org.springframework.context.support.SimpleThreadScope"/>
					</entry>
				</map>
			</property>
		</bean>

		<bean id="thing2" class="x.y.Thing2" scope="thread">
			<property name="name" value="Rick"/>
			<aop:scoped-proxy/>
		</bean>

		<bean id="thing1" class="x.y.Thing1">
			<property name="thing2" ref="thing2"/>
		</bean>

	</beans>
----

NOTE: When you place `<aop:scoped-proxy/>` in a `FactoryBean` implementation, it is the factory
bean itself that is scoped, not the object returned from `getObject()`.




[[beans-factory-nature]]
== Customizing the Nature of a Bean

The Spring Framework provides a number of interfaces you can use to customize the nature
of a bean. This section groups them as follows:

* <<beans-factory-lifecycle>>
* <<beans-factory-aware>>
* <<aware-list>>



[[beans-factory-lifecycle]]
=== Lifecycle Callbacks

To interact with the container's management of the bean lifecycle, you can implement
the Spring `InitializingBean` and `DisposableBean` interfaces. The container calls
`afterPropertiesSet()` for the former and `destroy()` for the latter to let the bean
perform certain actions upon initialization and destruction of your beans.

[TIP]
====
The JSR-250 `@PostConstruct` and `@PreDestroy` annotations are generally considered best
practice for receiving lifecycle callbacks in a modern Spring application. Using these
annotations means that your beans are not coupled to Spring-specific interfaces.
For details, see <<beans-postconstruct-and-predestroy-annotations>>.

If you do not want to use the JSR-250 annotations but you still want to remove
coupling, consider `init-method` and `destroy-method` bean definition metadata.
====

Internally, the Spring Framework uses `BeanPostProcessor` implementations to process any
callback interfaces it can find and call the appropriate methods. If you need custom
features or other lifecycle behavior Spring does not by default offer, you can
implement a `BeanPostProcessor` yourself. For more information, see
<<beans-factory-extension>>.

In addition to the initialization and destruction callbacks, Spring-managed objects may
also implement the `Lifecycle` interface so that those objects can participate in the
startup and shutdown process, as driven by the container's own lifecycle.

The lifecycle callback interfaces are described in this section.


[[beans-factory-lifecycle-initializingbean]]
==== Initialization Callbacks

The `org.springframework.beans.factory.InitializingBean` interface lets a bean
perform initialization work after the container has set all necessary properties on the
bean. The `InitializingBean` interface specifies a single method:

[source,java,indent=0]
[subs="verbatim,quotes"]
----
	void afterPropertiesSet() throws Exception;
----

We recommend that you do not use the `InitializingBean` interface, because it
unnecessarily couples the code to Spring. Alternatively, we suggest using
the <<beans-postconstruct-and-predestroy-annotations, `@PostConstruct`>> annotation or
specifying a POJO initialization method. In the case of XML-based configuration metadata,
you can use the `init-method` attribute to specify the name of the method that has a void
no-argument signature. With Java configuration, you can use the `initMethod` attribute of
`@Bean`. See <<beans-java-lifecycle-callbacks>>. Consider the following example:

[source,xml,indent=0]
[subs="verbatim,quotes"]
----
	<bean id="exampleInitBean" class="examples.ExampleBean" init-method="init"/>
----

[source,java,indent=0]
[subs="verbatim,quotes"]
----
	public class ExampleBean {

		public void init() {
			// do some initialization work
		}
	}
----

The preceding example has almost exactly the same effect as the following example
(which consists of two listings):

[source,xml,indent=0]
[subs="verbatim,quotes"]
----
	<bean id="exampleInitBean" class="examples.AnotherExampleBean"/>
----

[source,java,indent=0]
[subs="verbatim,quotes"]
----
	public class AnotherExampleBean implements InitializingBean {

		public void afterPropertiesSet() {
			// do some initialization work
		}
	}
----

However, the first of the two preceding examples does not couple the code to Spring.


[[beans-factory-lifecycle-disposablebean]]
==== Destruction Callbacks

Implementing the `org.springframework.beans.factory.DisposableBean` interface lets a
bean get a callback when the container that contains it is destroyed. The
`DisposableBean` interface specifies a single method:

[source,java,indent=0]
[subs="verbatim,quotes"]
----
	void destroy() throws Exception;
----

We recommend that you do not use the `DisposableBean` callback interface, because it
unnecessarily couples the code to Spring. Alternatively, we suggest using
the <<beans-postconstruct-and-predestroy-annotations, `@PreDestroy`>> annotation or
specifying a generic method that is supported by bean definitions. With XML-based
configuration metadata, you can use the `destroy-method` attribute on the `<bean/>`.
With Java configuration, you can use the `destroyMethod` attribute of `@Bean`. See
<<beans-java-lifecycle-callbacks>>. Consider the following definition:

[source,xml,indent=0]
[subs="verbatim,quotes"]
----
	<bean id="exampleInitBean" class="examples.ExampleBean" destroy-method="cleanup"/>
----

[source,java,indent=0]
[subs="verbatim,quotes"]
----
	public class ExampleBean {

		public void cleanup() {
			// do some destruction work (like releasing pooled connections)
		}
	}
----

The preceding definition has almost exactly the same effect as the following definition:

[source,xml,indent=0]
[subs="verbatim,quotes"]
----
	<bean id="exampleInitBean" class="examples.AnotherExampleBean"/>
----

[source,java,indent=0]
[subs="verbatim,quotes"]
----
	public class AnotherExampleBean implements DisposableBean {

		public void destroy() {
			// do some destruction work (like releasing pooled connections)
		}
	}
----

However, the first of the two preceding definitions does not couple the code to Spring.

TIP: You can assign the `destroy-method` attribute of a `<bean>` element a special
`(inferred)` value, which instructs Spring to automatically detect a public `close` or
`shutdown` method on the specific bean class. (Any class that implements
`java.lang.AutoCloseable` or `java.io.Closeable` would therefore match.) You can also set
this special `(inferred)` value on the `default-destroy-method` attribute of a
`<beans>` element to apply this behavior to an entire set of beans (see
<<beans-factory-lifecycle-default-init-destroy-methods>>). Note that this is the
default behavior with Java configuration.

[[beans-factory-lifecycle-default-init-destroy-methods]]
==== Default Initialization and Destroy Methods

When you write initialization and destroy method callbacks that do not use the
Spring-specific `InitializingBean` and `DisposableBean` callback interfaces, you
typically write methods with names such as `init()`, `initialize()`, `dispose()`, and so
on. Ideally, the names of such lifecycle callback methods are standardized across a
project so that all developers use the same method names and ensure consistency.

You can configure the Spring container to "`look`" for named initialization and destroy
callback method names on every bean. This means that you, as an application
developer, can write your application classes and use an initialization callback called
`init()`, without having to configure an `init-method="init"` attribute with each bean
definition. The Spring IoC container calls that method when the bean is created (and in
accordance with the standard lifecycle callback contract <<beans-factory-lifecycle,
described previously>>). This feature also enforces a consistent naming convention for
initialization and destroy method callbacks.

Suppose that your initialization callback methods are named `init()` and your destroy
callback methods are named `destroy()`. Your class then resembles the class in the
following example:

[source,java,indent=0]
[subs="verbatim,quotes"]
----
	public class DefaultBlogService implements BlogService {

		private BlogDao blogDao;

		public void setBlogDao(BlogDao blogDao) {
			this.blogDao = blogDao;
		}

		// this is (unsurprisingly) the initialization callback method
		public void init() {
			if (this.blogDao == null) {
				throw new IllegalStateException("The [blogDao] property must be set.");
			}
		}
	}
----

You could then use that class in a bean resembling the following:

[source,xml,indent=0]
[subs="verbatim,quotes"]
----
	<beans default-init-method="init">

		<bean id="blogService" class="com.something.DefaultBlogService">
			<property name="blogDao" ref="blogDao" />
		</bean>

	</beans>
----

The presence of the `default-init-method` attribute on the top-level `<beans/>` element
attribute causes the Spring IoC container to recognize a method called `init` on the bean
class as the initialization method callback. When a bean is created and assembled, if the
bean class has such a method, it is invoked at the appropriate time.

You can configure destroy method callbacks similarly (in XML, that is) by using the
`default-destroy-method` attribute on the top-level `<beans/>` element.

Where existing bean classes already have callback methods that are named at variance
with the convention, you can override the default by specifying (in XML, that is) the
method name by using the `init-method` and `destroy-method` attributes of the `<bean/>`
itself.

The Spring container guarantees that a configured initialization callback is called
immediately after a bean is supplied with all dependencies. Thus, the initialization
callback is called on the raw bean reference, which means that AOP interceptors and so
forth are not yet applied to the bean. A target bean is fully created first and
then an AOP proxy (for example) with its interceptor chain is applied. If the target
bean and the proxy are defined separately, your code can even interact with the raw
target bean, bypassing the proxy. Hence, it would be inconsistent to apply the
interceptors to the `init` method, because doing so would couple the lifecycle of the
target bean to its proxy or interceptors and leave strange semantics when your code
interacts directly with the raw target bean.



[[beans-factory-lifecycle-combined-effects]]
==== Combining Lifecycle Mechanisms

As of Spring 2.5, you have three options for controlling bean lifecycle behavior:

* The <<beans-factory-lifecycle-initializingbean, `InitializingBean`>> and
<<beans-factory-lifecycle-disposablebean, `DisposableBean`>> callback interfaces
* Custom `init()` and `destroy()` methods
* The <<beans-postconstruct-and-predestroy-annotations, `@PostConstruct` and `@PreDestroy`
annotations>>. You can combine these mechanisms to control a given bean.

NOTE: If multiple lifecycle mechanisms are configured for a bean and each mechanism is
configured with a different method name, then each configured method is executed in the
order listed after this note. However, if the same method name is configured -- for example,
`init()` for an initialization method -- for more than one of these lifecycle mechanisms,
that method is executed once, as explained in the
<<beans-factory-lifecycle-default-init-destroy-methods, preceding section>>.

Multiple lifecycle mechanisms configured for the same bean, with different
initialization methods, are called as follows:

. Methods annotated with `@PostConstruct`
. `afterPropertiesSet()` as defined by the `InitializingBean` callback interface
. A custom configured `init()` method

Destroy methods are called in the same order:

. Methods annotated with `@PreDestroy`
. `destroy()` as defined by the `DisposableBean` callback interface
. A custom configured `destroy()` method



[[beans-factory-lifecycle-processor]]
==== Startup and Shutdown Callbacks

The `Lifecycle` interface defines the essential methods for any object that has its own
lifecycle requirements (such as starting and stopping some background process):

[source,java,indent=0]
[subs="verbatim,quotes"]
----
	public interface Lifecycle {

		void start();

		void stop();

		boolean isRunning();
	}
----

Any Spring-managed object may implement the `Lifecycle` interface. Then, when the
`ApplicationContext` itself receives start and stop signals (for example, for a stop/restart
scenario at runtime), it cascades those calls to all `Lifecycle` implementations
defined within that context. It does this by delegating to a `LifecycleProcessor`, shown
in the following listing:

[source,java,indent=0]
[subs="verbatim,quotes"]
----
	public interface LifecycleProcessor extends Lifecycle {

		void onRefresh();

		void onClose();
	}
----

Notice that the `LifecycleProcessor` is itself an extension of the `Lifecycle`
interface. It also adds two other methods for reacting to the context being refreshed
and closed.

[TIP]
====
Note that the regular `org.springframework.context.Lifecycle` interface is a plain
contract for explicit start and stop notifications and does not imply auto-startup at context
refresh time. For fine-grained control over auto-startup of a specific bean (including startup phases),
consider implementing `org.springframework.context.SmartLifecycle` instead.

Also, please note that stop notifications are not guaranteed to come before destruction.
On regular shutdown, all `Lifecycle` beans first receive a stop notification before
the general destruction callbacks are being propagated. However, on hot refresh during a
context's lifetime or on aborted refresh attempts, only destroy methods are called.
====

The order of startup and shutdown invocations can be important. If a "`depends-on`"
relationship exists between any two objects, the dependent side starts after its
dependency, and it stops before its dependency. However, at times, the direct
dependencies are unknown. You may only know that objects of a certain type should start
prior to objects of another type. In those cases, the `SmartLifecycle` interface defines
another option, namely the `getPhase()` method as defined on its super-interface,
`Phased`. The following listing shows the definition of the `Phased` interface:

[source,java,indent=0]
[subs="verbatim,quotes"]
----
	public interface Phased {

		int getPhase();
	}
----

The following listing shows the definition of the `SmartLifecycle` interface:

[source,java,indent=0]
[subs="verbatim,quotes"]
----
	public interface SmartLifecycle extends Lifecycle, Phased {

		boolean isAutoStartup();

		void stop(Runnable callback);
	}
----

When starting, the objects with the lowest phase start first. When stopping, the
reverse order is followed. Therefore, an object that implements `SmartLifecycle` and
whose `getPhase()` method returns `Integer.MIN_VALUE` would be among the first to start
and the last to stop. At the other end of the spectrum, a phase value of
`Integer.MAX_VALUE` would indicate that the object should be started last and stopped
first (likely because it depends on other processes to be running). When considering the
phase value, it is also important to know that the default phase for any "`normal`"
`Lifecycle` object that does not implement `SmartLifecycle` is `0`. Therefore, any
negative phase value indicates that an object should start before those standard
components (and stop after them). The reverse is true for any positive phase value.

The stop method defined by `SmartLifecycle` accepts a callback. Any
implementation must invoke that callback's `run()` method after that implementation's
shutdown process is complete. That enables asynchronous shutdown where necessary, since
the default implementation of the `LifecycleProcessor` interface,
`DefaultLifecycleProcessor`, waits up to its timeout value for the group of objects
within each phase to invoke that callback. The default per-phase timeout is 30 seconds.
You can override the default lifecycle processor instance by defining a bean named
`lifecycleProcessor` within the context. If you want only to modify the timeout,
defining the following would suffice:

[source,xml,indent=0]
[subs="verbatim,quotes"]
----
	<bean id="lifecycleProcessor" class="org.springframework.context.support.DefaultLifecycleProcessor">
		<!-- timeout value in milliseconds -->
		<property name="timeoutPerShutdownPhase" value="10000"/>
	</bean>
----

As mentioned earlier, the `LifecycleProcessor` interface defines callback methods for the
refreshing and closing of the context as well. The latter drives the shutdown
process as if `stop()` had been called explicitly, but it happens when the context is
closing. The 'refresh' callback, on the other hand, enables another feature of
`SmartLifecycle` beans. When the context is refreshed (after all objects have been
instantiated and initialized), that callback is invoked. At that point, the
default lifecycle processor checks the boolean value returned by each
`SmartLifecycle` object's `isAutoStartup()` method. If `true`, that object is
started at that point rather than waiting for an explicit invocation of the context's or
its own `start()` method (unlike the context refresh, the context start does not happen
automatically for a standard context implementation). The `phase` value and any
"`depends-on`" relationships determine the startup order as described earlier.



[[beans-factory-shutdown]]
==== Shutting Down the Spring IoC Container Gracefully in Non-Web Applications

[NOTE]
====
This section applies only to non-web applications. Spring's web-based
`ApplicationContext` implementations already have code in place to gracefully shut down
the Spring IoC container when the relevant web application is shut down.
====

If you use Spring's IoC container in a non-web application environment (for
example, in a rich client desktop environment), register a shutdown hook with the
JVM. Doing so ensures a graceful shutdown and calls the relevant destroy methods on your
singleton beans so that all resources are released. You must still configure
and implement these destroy callbacks correctly.

To register a shutdown hook, call the `registerShutdownHook()` method that is
declared on the `ConfigurableApplicationContext` interface, as the following example shows:

[source,java,indent=0]
[subs="verbatim,quotes"]
----
	import org.springframework.context.ConfigurableApplicationContext;
	import org.springframework.context.support.ClassPathXmlApplicationContext;

	public final class Boot {

		public static void main(final String[] args) throws Exception {
			ConfigurableApplicationContext ctx = new ClassPathXmlApplicationContext("beans.xml");

			// add a shutdown hook for the above context...
			ctx.registerShutdownHook();

			// app runs here...

			// main method exits, hook is called prior to the app shutting down...
		}
	}
----



[[beans-factory-aware]]
=== `ApplicationContextAware` and `BeanNameAware`

When an `ApplicationContext` creates an object instance that implements the
`org.springframework.context.ApplicationContextAware` interface, the instance is provided
with a reference to that `ApplicationContext`. The following listing shows the definition
of the `ApplicationContextAware` interface:

[source,java,indent=0]
[subs="verbatim,quotes"]
----
	public interface ApplicationContextAware {

		void setApplicationContext(ApplicationContext applicationContext) throws BeansException;
	}
----

Thus, beans can programmatically manipulate the `ApplicationContext` that created them,
through the `ApplicationContext` interface or by casting the reference to a known
subclass of this interface (such as `ConfigurableApplicationContext`, which exposes
additional functionality). One use would be the programmatic retrieval of other beans.
Sometimes this capability is useful. However, in general, you should avoid it, because
it couples the code to Spring and does not follow the Inversion of Control style,
where collaborators are provided to beans as properties. Other methods of the
`ApplicationContext` provide access to file resources, publishing application events,
and accessing a `MessageSource`. These additional features are described in
<<context-introduction>>.

As of Spring 2.5, autowiring is another alternative to obtain a reference to the
`ApplicationContext`. The "`traditional`" `constructor` and `byType` autowiring modes
(as described in <<beans-factory-autowire>>) can provide a dependency of type
`ApplicationContext` for a constructor argument or a setter method parameter,
respectively. For more flexibility, including the ability to autowire fields and
multiple parameter methods, use the new annotation-based autowiring features. If you do,
the `ApplicationContext` is autowired into a field, constructor argument, or method
parameter that expects the `ApplicationContext` type if the field, constructor, or
method in question carries the `@Autowired` annotation. For more information, see
<<beans-autowired-annotation>>.

When an `ApplicationContext` creates a class that implements the
`org.springframework.beans.factory.BeanNameAware` interface, the class is provided with
a reference to the name defined in its associated object definition. The following listing
shows the definition of the BeanNameAware interface:

[source,java,indent=0]
[subs="verbatim,quotes"]
----
	public interface BeanNameAware {

		void setBeanName(String name) throws BeansException;
	}
----

The callback is invoked after population of normal bean properties but before an
initialization callback such as `InitializingBean`, `afterPropertiesSet`, or a custom
init-method.



[[aware-list]]
=== Other `Aware` Interfaces

Besides `ApplicationContextAware` and `BeanNameAware` (discussed <<beans-factory-aware, earlier>>),
Spring offers a wide range of `Aware` callback interfaces that let beans indicate to the container
that they require a certain infrastructure dependency. As a general rule, the name indicates the
dependency type. The following table summarizes the most important `Aware` interfaces:

[[beans-factory-nature-aware-list]]
.Aware interfaces
|===
| Name| Injected Dependency| Explained in...

| `ApplicationContextAware`
| Declaring `ApplicationContext`.
| <<beans-factory-aware>>

| `ApplicationEventPublisherAware`
| Event publisher of the enclosing `ApplicationContext`.
| <<context-introduction>>

| `BeanClassLoaderAware`
| Class loader used to load the bean classes.
| <<beans-factory-class>>

| `BeanFactoryAware`
| Declaring `BeanFactory`.
| <<beans-factory-aware>>

| `BeanNameAware`
| Name of the declaring bean.
| <<beans-factory-aware>>

| `BootstrapContextAware`
| Resource adapter `BootstrapContext` the container runs in. Typically available only in
  JCA-aware `ApplicationContext` instances.
| <<integration.adoc#cci, JCA CCI>>

| `LoadTimeWeaverAware`
| Defined weaver for processing class definition at load time.
| <<aop-aj-ltw>>

| `MessageSourceAware`
| Configured strategy for resolving messages (with support for parametrization and
  internationalization).
| <<context-introduction>>

| `NotificationPublisherAware`
| Spring JMX notification publisher.
| <<integration.adoc#jmx-notifications, Notifications>>

| `ResourceLoaderAware`
| Configured loader for low-level access to resources.
| <<resources>>

| `ServletConfigAware`
| Current `ServletConfig` the container runs in. Valid only in a web-aware Spring
  `ApplicationContext`.
| <<web.adoc#mvc, Spring MVC>>

| `ServletContextAware`
| Current `ServletContext` the container runs in. Valid only in a web-aware Spring
  `ApplicationContext`.
| <<web.adoc#mvc, Spring MVC>>
|===

Note again that using these interfaces ties your code to the Spring API and does not
follow the Inversion of Control style. As a result, we recommend them for infrastructure
beans that require programmatic access to the container.



[[beans-child-bean-definitions]]
== Bean Definition Inheritance

A bean definition can contain a lot of configuration information, including constructor
arguments, property values, and container-specific information, such as the initialization
method, a static factory method name, and so on. A child bean definition inherits
configuration data from a parent definition. The child definition can override some
values or add others as needed. Using parent and child bean definitions can save a lot
of typing. Effectively, this is a form of templating.

If you work with an `ApplicationContext` interface programmatically, child bean
definitions are represented by the `ChildBeanDefinition` class. Most users do not work
with them on this level. Instead, they configure bean definitions declaratively in a class
such as the `ClassPathXmlApplicationContext`. When you use XML-based configuration
metadata, you can indicate a child bean definition by using the `parent` attribute,
specifying the parent bean as the value of this attribute. The following example shows how
to do so:

[source,xml,indent=0]
[subs="verbatim,quotes"]
----
	<bean id="inheritedTestBean" abstract="true"
			class="org.springframework.beans.TestBean">
		<property name="name" value="parent"/>
		<property name="age" value="1"/>
	</bean>

	<bean id="inheritsWithDifferentClass"
			class="org.springframework.beans.DerivedTestBean"
			parent="inheritedTestBean" init-method="initialize">  <1>
		<property name="name" value="override"/>
		<!-- the age property value of 1 will be inherited from parent -->
	</bean>
----
<1> Note the `parent` attribute.


A child bean definition uses the bean class from the parent definition if none is
specified but can also override it. In the latter case, the child bean class must be
compatible with the parent (that is, it must accept the parent's property values).

A child bean definition inherits scope, constructor argument values, property values, and
method overrides from the parent, with the option to add new values. Any scope, initialization
method, destroy method, or `static` factory method settings that you specify
override the corresponding parent settings.

The remaining settings are always taken from the child definition: depends on,
autowire mode, dependency check, singleton, and lazy init.

The preceding example explicitly marks the parent bean definition as abstract by using
the `abstract` attribute. If the parent definition does not specify a class, explicitly
marking the parent bean definition as `abstract` is required, as the following example
shows:

[source,xml,indent=0]
[subs="verbatim,quotes"]
----
	<bean id="inheritedTestBeanWithoutClass" abstract="true">
		<property name="name" value="parent"/>
		<property name="age" value="1"/>
	</bean>

	<bean id="inheritsWithClass" class="org.springframework.beans.DerivedTestBean"
			parent="inheritedTestBeanWithoutClass" init-method="initialize">
		<property name="name" value="override"/>
		<!-- age will inherit the value of 1 from the parent bean definition-->
	</bean>
----

The parent bean cannot be instantiated on its own because it is incomplete, and it is
also explicitly marked as `abstract`. When a definition is `abstract`, it is
usable only as a pure template bean definition that serves as a parent definition for
child definitions. Trying to use such an `abstract` parent bean on its own, by referring
to it as a ref property of another bean or doing an explicit `getBean()` call with the
parent bean ID returns an error. Similarly, the container's internal
`preInstantiateSingletons()` method ignores bean definitions that are defined as
abstract.

NOTE: `ApplicationContext` pre-instantiates all singletons by default. Therefore, it is
important (at least for singleton beans) that if you have a (parent) bean definition
which you intend to use only as a template, and this definition specifies a class, you
must make sure to set the __abstract__ attribute to __true__, otherwise the application
context will actually (attempt to) pre-instantiate the `abstract` bean.




[[beans-factory-extension]]
== Container Extension Points

Typically, an application developer does not need to subclass `ApplicationContext`
implementation classes. Instead, the Spring IoC container can be extended by plugging in
implementations of special integration interfaces. The next few sections describe these
integration interfaces.



[[beans-factory-extension-bpp]]
=== Customizing Beans by Using a `BeanPostProcessor`

The `BeanPostProcessor` interface defines callback methods that you can implement to
provide your own (or override the container's default) instantiation logic, dependency
resolution logic, and so forth. If you want to implement some custom logic after the
Spring container finishes instantiating, configuring, and initializing a bean, you can
plug in one or more custom `BeanPostProcessor` implementations.

You can configure multiple `BeanPostProcessor` instances, and you can control the order
in which these `BeanPostProcessor` instances execute by setting the `order` property.
You can set this property only if the `BeanPostProcessor` implements the `Ordered`
interface. If you write your own `BeanPostProcessor`, you should consider implementing
the `Ordered` interface, too. For further details, see the javadoc of the
{api-spring-framework}/beans/factory/config/BeanPostProcessor.html[`BeanPostProcessor`]
and {api-spring-framework}/core/Ordered.html[`Ordered`] interfaces. See also the note
on <<beans-factory-programmatically-registering-beanpostprocessors, programmatic
registration of `BeanPostProcessor` instances>>.

[NOTE]
====
`BeanPostProcessor` instances operate on bean (or object) instances. That is,
the Spring IoC container instantiates a bean instance and then `BeanPostProcessor`
instances do their work.

`BeanPostProcessor` instances are scoped per-container. This is relevant only if you
use container hierarchies. If you define a `BeanPostProcessor` in one container,
it post-processes only the beans in that container. In other words, beans that are
defined in one container are not post-processed by a `BeanPostProcessor` defined in
another container, even if both containers are part of the same hierarchy.

To change the actual bean definition (that is, the blueprint that defines the bean),
you instead need to use a `BeanFactoryPostProcessor`, as described in
<<beans-factory-extension-factory-postprocessors>>.
====

The `org.springframework.beans.factory.config.BeanPostProcessor` interface consists of
exactly two callback methods. When such a class is registered as a post-processor with
the container, for each bean instance that is created by the container, the
post-processor gets a callback from the container both before container
initialization methods (such as `InitializingBean.afterPropertiesSet()` or any
declared `init` method) are called, and after any bean initialization callbacks.
The post-processor can take any action with the bean instance, including ignoring the
callback completely. A bean post-processor typically checks for callback interfaces,
or it may wrap a bean with a proxy. Some Spring AOP infrastructure classes are
implemented as bean post-processors in order to provide proxy-wrapping logic.

An `ApplicationContext` automatically detects any beans that are defined in the
configuration metadata that implements the `BeanPostProcessor` interface. The
`ApplicationContext` registers these beans as post-processors so that they can be called
later, upon bean creation. Bean post-processors can be deployed in the container in the
same fashion as any other beans.

Note that, when declaring a `BeanPostProcessor` by using an `@Bean` factory method on a
configuration class, the return type of the factory method should be the implementation
class itself or at least the `org.springframework.beans.factory.config.BeanPostProcessor`
interface, clearly indicating the post-processor nature of that bean. Otherwise, the
`ApplicationContext` cannot autodetect it by type before fully creating it.
Since a `BeanPostProcessor` needs to be instantiated early in order to apply to the
initialization of other beans in the context, this early type detection is critical.

[[beans-factory-programmatically-registering-beanpostprocessors]]
.Programmatically registering `BeanPostProcessor` instances
NOTE: While the recommended approach for `BeanPostProcessor` registration is through
`ApplicationContext` auto-detection (as described earlier), you can register them
programmatically against a `ConfigurableBeanFactory` by using the `addBeanPostProcessor`
method. This can be useful when you need to evaluate conditional logic before
registration or even for copying bean post processors across contexts in a hierarchy.
Note, however, that `BeanPostProcessor` instances added programmatically do not respect
the `Ordered` interface. Here, it is the order of registration that dictates the order
of execution. Note also that `BeanPostProcessor` instances registered programmatically
are always processed before those registered through auto-detection, regardless of any
explicit ordering.

.`BeanPostProcessor` instances and AOP auto-proxying
[NOTE]
====
Classes that implement the `BeanPostProcessor` interface are special and are treated
differently by the container. All `BeanPostProcessor` instances and beans that they
directly reference are instantiated on startup, as part of the special startup phase
of the `ApplicationContext`. Next, all `BeanPostProcessor` instances are registered
in a sorted fashion and applied to all further beans in the container. Because AOP
auto-proxying is implemented as a `BeanPostProcessor` itself, neither `BeanPostProcessor`
instances nor the beans they directly reference are eligible for auto-proxying and,
thus, do not have aspects woven into them.

For any such bean, you should see an informational log message: `Bean someBean is not
eligible for getting processed by all BeanPostProcessor interfaces (for example: not
eligible for auto-proxying)`.

If you have beans wired into your `BeanPostProcessor` by using autowiring or
`@Resource` (which may fall back to autowiring), Spring might access unexpected beans
when searching for type-matching dependency candidates and, therefore, make them
ineligible for auto-proxying or other kinds of bean post-processing. For example, if you
have a dependency annotated with `@Resource` where the field or setter name does not
directly correspond to the declared name of a bean and no name attribute is used,
Spring accesses other beans for matching them by type.
====

The following examples show how to write, register, and use `BeanPostProcessor` instances
in an `ApplicationContext`.


[[beans-factory-extension-bpp-examples-hw]]
==== Example: Hello World, `BeanPostProcessor`-style

This first example illustrates basic usage. The example shows a custom
`BeanPostProcessor` implementation that invokes the `toString()` method of each bean as
it is created by the container and prints the resulting string to the system console.

The following listing shows the custom `BeanPostProcessor` implementation class definition:

[source,java,indent=0]
[subs="verbatim,quotes"]
----
	package scripting;

	import org.springframework.beans.factory.config.BeanPostProcessor;

	public class InstantiationTracingBeanPostProcessor implements BeanPostProcessor {

		// simply return the instantiated bean as-is
		public Object postProcessBeforeInitialization(Object bean, String beanName) {
			return bean; // we could potentially return any object reference here...
		}

		public Object postProcessAfterInitialization(Object bean, String beanName) {
			System.out.println("Bean '" + beanName + "' created : " + bean.toString());
			return bean;
		}
	}
----

The following `beans` element uses the `InstantiationTracingBeanPostProcessor`:

[source,xml,indent=0]
[subs="verbatim,quotes"]
----
	<?xml version="1.0" encoding="UTF-8"?>
	<beans xmlns="http://www.springframework.org/schema/beans"
		xmlns:xsi="http://www.w3.org/2001/XMLSchema-instance"
		xmlns:lang="http://www.springframework.org/schema/lang"
		xsi:schemaLocation="http://www.springframework.org/schema/beans
			http://www.springframework.org/schema/beans/spring-beans.xsd
			http://www.springframework.org/schema/lang
			http://www.springframework.org/schema/lang/spring-lang.xsd">

		<lang:groovy id="messenger"
				script-source="classpath:org/springframework/scripting/groovy/Messenger.groovy">
			<lang:property name="message" value="Fiona Apple Is Just So Dreamy."/>
		</lang:groovy>

		<!--
		when the above bean (messenger) is instantiated, this custom
		BeanPostProcessor implementation will output the fact to the system console
		-->
		<bean class="scripting.InstantiationTracingBeanPostProcessor"/>

	</beans>
----

Notice how the `InstantiationTracingBeanPostProcessor` is merely defined. It does not
even have a name, and, because it is a bean, it can be dependency-injected as you would any
other bean. (The preceding configuration also defines a bean that is backed by a Groovy
script. The Spring dynamic language support is detailed in the chapter entitled
<<languages.adoc#dynamic-language, Dynamic Language Support>>.)

The following Java application runs the preceding code and configuration:

[source,java,indent=0]
[subs="verbatim,quotes"]
----
	import org.springframework.context.ApplicationContext;
	import org.springframework.context.support.ClassPathXmlApplicationContext;
	import org.springframework.scripting.Messenger;

	public final class Boot {

		public static void main(final String[] args) throws Exception {
			ApplicationContext ctx = new ClassPathXmlApplicationContext("scripting/beans.xml");
			Messenger messenger = (Messenger) ctx.getBean("messenger");
			System.out.println(messenger);
		}

	}
----

The output of the preceding application resembles the following:

[literal]
[subs="verbatim,quotes"]
----
Bean 'messenger' created : org.springframework.scripting.groovy.GroovyMessenger@272961
org.springframework.scripting.groovy.GroovyMessenger@272961
----


[[beans-factory-extension-bpp-examples-rabpp]]
==== Example: The `RequiredAnnotationBeanPostProcessor`

Using callback interfaces or annotations in conjunction with a custom
`BeanPostProcessor` implementation is a common means of extending the Spring IoC
container. An example is Spring's `RequiredAnnotationBeanPostProcessor` -- a
`BeanPostProcessor` implementation that ships with the Spring distribution and that ensures
that JavaBean properties on beans that are marked with an (arbitrary) annotation are
actually (configured to be) dependency-injected with a value.



[[beans-factory-extension-factory-postprocessors]]
=== Customizing Configuration Metadata with a `BeanFactoryPostProcessor`

The next extension point that we look at is the
`org.springframework.beans.factory.config.BeanFactoryPostProcessor`. The semantics of
this interface are similar to those of the `BeanPostProcessor`, with one major
difference: `BeanFactoryPostProcessor` operates on the bean configuration metadata.
That is, the Spring IoC container lets a `BeanFactoryPostProcessor` read the
configuration metadata and potentially change it _before_ the container instantiates
any beans other than `BeanFactoryPostProcessor` instances.

You can configure multiple `BeanFactoryPostProcessor` instances, and you can control the order in
which these `BeanFactoryPostProcessor` instances run by setting the `order` property.
However, you can only set this property if the `BeanFactoryPostProcessor` implements the
`Ordered` interface. If you write your own `BeanFactoryPostProcessor`, you should
consider implementing the `Ordered` interface, too. See the javadoc of the
{api-spring-framework}/beans/factory/config/BeanFactoryPostProcessor.html[`BeanFactoryPostProcessor`] and {api-spring-framework}/core/Ordered.html[`Ordered`] interfaces for more details.

[NOTE]
====
If you want to change the actual bean instances (that is, the objects that are created
from the configuration metadata), then you instead need to use a `BeanPostProcessor`
(described earlier in <<beans-factory-extension-bpp>>). While it is technically possible
to work with bean instances within a `BeanFactoryPostProcessor` (for example, by using
`BeanFactory.getBean()`), doing so causes premature bean instantiation, violating the
standard container lifecycle. This may cause negative side effects, such as bypassing
bean post processing.

Also, `BeanFactoryPostProcessor` instances are scoped per-container. This is only relevant
if you use container hierarchies. If you define a `BeanFactoryPostProcessor` in one
container, it is applied only to the bean definitions in that container. Bean definitions
in one container are not post-processed by `BeanFactoryPostProcessor` instances in another
container, even if both containers are part of the same hierarchy.
====

A bean factory post-processor is automatically executed when it is declared inside an
`ApplicationContext`, in order to apply changes to the configuration metadata that
define the container. Spring includes a number of predefined bean factory
post-processors, such as `PropertyOverrideConfigurer` and
`PropertySourcesPlaceholderConfigurer`. You can also use a custom `BeanFactoryPostProcessor`
-- for example, to register custom property editors.

An `ApplicationContext` automatically detects any beans that are deployed into it that
implement the `BeanFactoryPostProcessor` interface. It uses these beans as bean factory
post-processors, at the appropriate time. You can deploy these post-processor beans as
you would any other bean.

NOTE: As with ``BeanPostProcessor``s , you typically do not want to configure
``BeanFactoryPostProcessor``s for lazy initialization. If no other bean references a
`Bean(Factory)PostProcessor`, that post-processor will not get instantiated at all.
Thus, marking it for lazy initialization will be ignored, and the
`Bean(Factory)PostProcessor` will be instantiated eagerly even if you set the
`default-lazy-init` attribute to `true` on the declaration of your `<beans />` element.


[[beans-factory-placeholderconfigurer]]
==== Example: The Class Name Substitution `PropertySourcesPlaceholderConfigurer`

You can use the `PropertySourcesPlaceholderConfigurer` to externalize property values
from a bean definition in a separate file by using the standard Java `Properties` format.
Doing so enables the person deploying an application to customize environment-specific
properties, such as database URLs and passwords, without the complexity or risk of
modifying the main XML definition file or files for the container.

Consider the following XML-based configuration metadata fragment, where a `DataSource`
with placeholder values is defined:

[source,xml,indent=0]
[subs="verbatim,quotes"]
----
	<bean class="org.springframework.context.support.PropertySourcesPlaceholderConfigurer">
		<property name="locations" value="classpath:com/something/jdbc.properties"/>
	</bean>

	<bean id="dataSource" destroy-method="close"
			class="org.apache.commons.dbcp.BasicDataSource">
		<property name="driverClassName" value="${jdbc.driverClassName}"/>
		<property name="url" value="${jdbc.url}"/>
		<property name="username" value="${jdbc.username}"/>
		<property name="password" value="${jdbc.password}"/>
	</bean>
----

The example shows properties configured from an external `Properties` file. At runtime,
a `PropertySourcesPlaceholderConfigurer` is applied to the metadata that replaces some
properties of the DataSource. The values to replace are specified as placeholders of the
form `${property-name}`, which follows the Ant and log4j and JSP EL style.

The actual values come from another file in the standard Java `Properties` format:

[literal]
[subs="verbatim,quotes"]
----
jdbc.driverClassName=org.hsqldb.jdbcDriver
jdbc.url=jdbc:hsqldb:hsql://production:9002
jdbc.username=sa
jdbc.password=root
----

Therefore, the `${jdbc.username}` string is replaced at runtime with the value, 'sa', and
the same applies for other placeholder values that match keys in the properties file.
The `PropertySourcesPlaceholderConfigurer` checks for placeholders in most properties and
attributes of a bean definition. Furthermore, you can customize the placeholder prefix and suffix.

With the `context` namespace introduced in Spring 2.5, you can configure property placeholders
with a dedicated configuration element. You can provide one or more locations as a
comma-separated list in the `location` attribute, as the following example shows:

[source,xml,indent=0]
[subs="verbatim,quotes"]
----
	<context:property-placeholder location="classpath:com/something/jdbc.properties"/>
----

The `PropertySourcesPlaceholderConfigurer` not only looks for properties in the `Properties`
file you specify. By default, if it cannot find a property in the specified properties files,
it checks against Spring `Environment` properties and regular Java `System` properties.

[TIP]
=====
You can use the `PropertySourcesPlaceholderConfigurer` to substitute class names, which
is sometimes useful when you have to pick a particular implementation class at runtime.
The following example shows how to do so:

[source,xml,indent=0]
[subs="verbatim,quotes"]
----
	<bean class="org.springframework.beans.factory.config.PropertySourcesPlaceholderConfigurer">
		<property name="locations">
			<value>classpath:com/something/strategy.properties</value>
		</property>
		<property name="properties">
			<value>custom.strategy.class=com.something.DefaultStrategy</value>
		</property>
	</bean>

	<bean id="serviceStrategy" class="${custom.strategy.class}"/>
----

If the class cannot be resolved at runtime to a valid class, resolution of the bean
fails when it is about to be created, which is during the `preInstantiateSingletons()`
phase of an `ApplicationContext` for a non-lazy-init bean.
=====


[[beans-factory-overrideconfigurer]]
==== Example: The `PropertyOverrideConfigurer`

The `PropertyOverrideConfigurer`, another bean factory post-processor, resembles the
`PropertySourcesPlaceholderConfigurer`, but unlike the latter, the original definitions
can have default values or no values at all for bean properties. If an overriding
`Properties` file does not have an entry for a certain bean property, the default
context definition is used.

Note that the bean definition is not aware of being overridden, so it is not
immediately obvious from the XML definition file that the override configurer is being
used. In case of multiple `PropertyOverrideConfigurer` instances that define different
values for the same bean property, the last one wins, due to the overriding mechanism.

Properties file configuration lines take the following format:

[literal]
[subs="verbatim,quotes"]
----
beanName.property=value
----

The following listing shows an example of the format:

[literal]
[subs="verbatim,quotes"]
----
dataSource.driverClassName=com.mysql.jdbc.Driver
dataSource.url=jdbc:mysql:mydb
----

This example file can be used with a container definition that contains a bean called
`dataSource` that has `driver` and `url` properties.

Compound property names are also supported, as long as every component of the path
except the final property being overridden is already non-null (presumably initialized
by the constructors). In the following example, the `sammy` property of the `bob` property of the `fred` property of the `tom` bean
is set to the scalar value `123`:

[literal]
[subs="verbatim,quotes"]
----
tom.fred.bob.sammy=123
----


NOTE: Specified override values are always literal values. They are not translated into
bean references. This convention also applies when the original value in the XML bean
definition specifies a bean reference.

With the `context` namespace introduced in Spring 2.5, it is possible to configure
property overriding with a dedicated configuration element, as the following example shows:

[source,xml,indent=0]
[subs="verbatim,quotes"]
----
	<context:property-override location="classpath:override.properties"/>
----



[[beans-factory-extension-factorybean]]
=== Customizing Instantiation Logic with a `FactoryBean`

You can implement the `org.springframework.beans.factory.FactoryBean` interface for objects that
are themselves factories.

The `FactoryBean` interface is a point of pluggability into the Spring IoC container's
instantiation logic. If you have complex initialization code that is better expressed in
Java as opposed to a (potentially) verbose amount of XML, you can create your own
`FactoryBean`, write the complex initialization inside that class, and then plug your
custom `FactoryBean` into the container.

The `FactoryBean` interface provides three methods:

* `Object getObject()`: Returns an instance of the object this factory creates. The
  instance can possibly be shared, depending on whether this factory returns singletons
  or prototypes.
* `boolean isSingleton()`: Returns `true` if this `FactoryBean` returns singletons or
  `false` otherwise.
* `Class getObjectType()`: Returns the object type returned by the `getObject()` method
  or `null` if the type is not known in advance.

The `FactoryBean` concept and interface is used in a number of places within the Spring
Framework. More than 50 implementations of the `FactoryBean` interface ship with Spring
itself.

When you need to ask a container for an actual `FactoryBean` instance itself instead of
the bean it produces, preface the bean's `id` with the ampersand symbol (`&`) when
calling the `getBean()` method of the `ApplicationContext`. So, for a given `FactoryBean`
with an `id` of `myBean`, invoking `getBean("myBean")` on the container returns the
product of the `FactoryBean`, whereas invoking `getBean("&myBean")` returns the
`FactoryBean` instance itself.



[[beans-annotation-config]]
== Annotation-based Container Configuration

.Are annotations better than XML for configuring Spring?
****
The introduction of annotation-based configuration raised the question of whether this
approach is "`better`" than XML. The short answer is "`it depends.`" The long answer is
that each approach has its pros and cons, and, usually, it is up to the developer to
decide which strategy suits them better. Due to the way they are defined, annotations
provide a lot of context in their declaration, leading to shorter and more concise
configuration. However, XML excels at wiring up components without touching their source
code or recompiling them. Some developers prefer having the wiring close to the source
while others argue that annotated classes are no longer POJOs and, furthermore, that the
configuration becomes decentralized and harder to control.

No matter the choice, Spring can accommodate both styles and even mix them together.
It is worth pointing out that through its <<beans-java, JavaConfig>> option, Spring lets
annotations be used in a non-invasive way, without touching the target components
source code and that, in terms of tooling, all configuration styles are supported by the
https://spring.io/tools/sts[Spring Tool Suite].
****

An alternative to XML setup is provided by annotation-based configuration, which relies on
the bytecode metadata for wiring up components instead of angle-bracket declarations.
Instead of using XML to describe a bean wiring, the developer moves the configuration
into the component class itself by using annotations on the relevant class, method, or
field declaration. As mentioned in <<beans-factory-extension-bpp-examples-rabpp>>, using
a `BeanPostProcessor` in conjunction with annotations is a common means of extending the
Spring IoC container. For example, Spring 2.0 introduced the possibility of enforcing
required properties with the <<beans-required-annotation,`@Required`>> annotation. Spring
2.5 made it possible to follow that same general approach to drive Spring's dependency
injection. Essentially, the `@Autowired` annotation provides the same capabilities as
described in <<beans-factory-autowire>> but with more fine-grained control and wider
applicability. Spring 2.5 also added support for JSR-250 annotations, such as
`@PostConstruct` and `@PreDestroy`. Spring 3.0 added support for JSR-330 (Dependency
Injection for Java) annotations contained in the `javax.inject` package such as `@Inject`
and `@Named`. Details about those annotations can be found in the
<<beans-standard-annotations,relevant section>>.

[NOTE]
====
Annotation injection is performed before XML injection. Thus, the XML configuration
overrides the annotations for properties wired through both approaches.
====

As always, you can register them as individual bean definitions, but they can also be
implicitly registered by including the following tag in an XML-based Spring
configuration (notice the inclusion of the `context` namespace):

[source,xml,indent=0]
[subs="verbatim,quotes"]
----
	<?xml version="1.0" encoding="UTF-8"?>
	<beans xmlns="http://www.springframework.org/schema/beans"
		xmlns:xsi="http://www.w3.org/2001/XMLSchema-instance"
		xmlns:context="http://www.springframework.org/schema/context"
		xsi:schemaLocation="http://www.springframework.org/schema/beans
			http://www.springframework.org/schema/beans/spring-beans.xsd
			http://www.springframework.org/schema/context
			http://www.springframework.org/schema/context/spring-context.xsd">

		<context:annotation-config/>

	</beans>
----

(The implicitly registered post-processors include
{api-spring-framework}/beans/factory/annotation/AutowiredAnnotationBeanPostProcessor.html[`AutowiredAnnotationBeanPostProcessor`],
 {api-spring-framework}/context/annotation/CommonAnnotationBeanPostProcessor.html[`CommonAnnotationBeanPostProcessor`],
 {api-spring-framework}/orm/jpa/support/PersistenceAnnotationBeanPostProcessor.html[`PersistenceAnnotationBeanPostProcessor`],
and the aforementioned
{api-spring-framework}/beans/factory/annotation/RequiredAnnotationBeanPostProcessor.html[`RequiredAnnotationBeanPostProcessor`].)

[NOTE]
====
`<context:annotation-config/>` only looks for annotations on beans in the same
application context in which it is defined. This means that, if you put
`<context:annotation-config/>` in a `WebApplicationContext` for a `DispatcherServlet`,
it only checks for `@Autowired` beans in your controllers, and not your services. See
<<web.adoc#mvc-servlet, The DispatcherServlet>> for more information.
====



[[beans-required-annotation]]
=== @Required

The `@Required` annotation applies to bean property setter methods, as in the following
example:

[source,java,indent=0]
[subs="verbatim,quotes"]
----
	public class SimpleMovieLister {

		private MovieFinder movieFinder;

		@Required
		public void setMovieFinder(MovieFinder movieFinder) {
			this.movieFinder = movieFinder;
		}

		// ...
	}
----

This annotation indicates that the affected bean property must be populated at
configuration time, through an explicit property value in a bean definition or through
autowiring. The container throws an exception if the affected bean property has not been
populated. This allows for eager and explicit failure, avoiding `NullPointerException`
instances or the like later on. We still recommend that you put assertions into the
bean class itself (for example, into an init method). Doing so enforces those required
references and values even when you use the class outside of a container.

[NOTE]
====
The `@Required` annotation is formally deprecated as of Spring Framework 5.1, in favor
of using constructor injection for required settings (or a custom implementation of
`InitializingBean.afterPropertiesSet()` along with bean property setter methods).
====



[[beans-autowired-annotation]]
=== Using `@Autowired`

[NOTE]
====
JSR 330's `@Inject` annotation can be used in place of Spring's `@Autowired` annotation in the
examples included in this section. See <<beans-standard-annotations,here>> for more details.
====

You can apply the `@Autowired` annotation to constructors, as the following example shows:

[source,java,indent=0]
[subs="verbatim,quotes"]
----
	public class MovieRecommender {

		private final CustomerPreferenceDao customerPreferenceDao;

		@Autowired
		public MovieRecommender(CustomerPreferenceDao customerPreferenceDao) {
			this.customerPreferenceDao = customerPreferenceDao;
		}

		// ...
	}
----

[NOTE]
====
As of Spring Framework 4.3, an `@Autowired` annotation on such a constructor is
no longer necessary if the target bean defines only one constructor to begin with.
However, if several constructors are available, at least one must be annotated to
teach the container which one to use.
====

You can also apply the `@Autowired` annotation to "`traditional`" setter
methods, as the following example shows:

[source,java,indent=0]
[subs="verbatim,quotes"]
----
	public class SimpleMovieLister {

		private MovieFinder movieFinder;

		@Autowired
		public void setMovieFinder(MovieFinder movieFinder) {
			this.movieFinder = movieFinder;
		}

		// ...
	}
----

You can also apply the annotation to methods with arbitrary names and multiple
arguments, as the following example shows:

[source,java,indent=0]
[subs="verbatim,quotes"]
----
	public class MovieRecommender {

		private MovieCatalog movieCatalog;

		private CustomerPreferenceDao customerPreferenceDao;

		@Autowired
		public void prepare(MovieCatalog movieCatalog,
				CustomerPreferenceDao customerPreferenceDao) {
			this.movieCatalog = movieCatalog;
			this.customerPreferenceDao = customerPreferenceDao;
		}

		// ...
	}
----

You can apply `@Autowired` to fields as well and even mix it with constructors, as the
following example shows:

[source,java,indent=0]
[subs="verbatim,quotes"]
----
	public class MovieRecommender {

		private final CustomerPreferenceDao customerPreferenceDao;

		@Autowired
		private MovieCatalog movieCatalog;

		@Autowired
		public MovieRecommender(CustomerPreferenceDao customerPreferenceDao) {
			this.customerPreferenceDao = customerPreferenceDao;
		}

		// ...
	}
----

[TIP]
====
Make sure that your target components (for example, `MovieCatalog` or `CustomerPreferenceDao`)
are consistently declared by the type that you use for your `@Autowired`-annotated
injection points. Otherwise, injection may fail due to no type match found at runtime.

For XML-defined beans or component classes found through a classpath scan, the container
usually knows the concrete type up front. However, for `@Bean` factory methods, you need
to make sure that the declared return type is sufficiently expressive. For components
that implement several interfaces or for components potentially referred to by their
implementation type, consider declaring the most specific return type on your factory
method (at least as specific as required by the injection points referring to your bean).
====

You can also provide all beans of a particular type from the
`ApplicationContext` by adding the annotation to a field or method that expects an array
of that type, as the following example shows:

[source,java,indent=0]
[subs="verbatim,quotes"]
----
	public class MovieRecommender {

		@Autowired
		private MovieCatalog[] movieCatalogs;

		// ...
	}
----

The same applies for typed collections, as the following example shows:

[source,java,indent=0]
[subs="verbatim,quotes"]
----
	public class MovieRecommender {

		private Set<MovieCatalog> movieCatalogs;

		@Autowired
		public void setMovieCatalogs(Set<MovieCatalog> movieCatalogs) {
			this.movieCatalogs = movieCatalogs;
		}

		// ...
	}
----

[TIP]
====
Your target beans can implement the `org.springframework.core.Ordered` interface or use
the `@Order` or standard `@Priority` annotation if you want items in the array or list
to be sorted in a specific order. Otherwise, their order follows the registration
order of the corresponding target bean definitions in the container.

You can declare the `@Order` annotation at the target class level and on `@Bean` methods,
potentially by individual bean definition (in case of multiple definitions that
use the same bean class). `@Order` values may influence priorities at injection points,
but be aware that they do not influence singleton startup order, which is an
orthogonal concern determined by dependency relationships and `@DependsOn` declarations.

Note that the standard `javax.annotation.Priority` annotation is not available at the
`@Bean` level, since it cannot be declared on methods. Its semantics can be modeled
through `@Order` values in combination with `@Primary` on a single bean for each type.
====

Even typed `Map` instances can be autowired as long as the expected key type is `String`. The Map
values contain all beans of the expected type, and the keys contain the
corresponding bean names, as the following example shows:

[source,java,indent=0]
[subs="verbatim,quotes"]
----
	public class MovieRecommender {

		private Map<String, MovieCatalog> movieCatalogs;

		@Autowired
		public void setMovieCatalogs(Map<String, MovieCatalog> movieCatalogs) {
			this.movieCatalogs = movieCatalogs;
		}

		// ...
	}
----

By default, the autowiring fails whenever zero candidate beans are available. The
default behavior is to treat annotated methods, constructors, and fields as
indicating required dependencies. You can change this behavior as demonstrated, in the
following example:

[source,java,indent=0]
[subs="verbatim,quotes"]
----
	public class SimpleMovieLister {

		private MovieFinder movieFinder;

		@Autowired(required = false)
		public void setMovieFinder(MovieFinder movieFinder) {
			this.movieFinder = movieFinder;
		}

		// ...
	}
----

[NOTE]
====
Only one annotated constructor per-class can be marked as required, but multiple
non-required constructors can be annotated. In that case, each is considered among the
candidates and Spring uses the greediest constructor whose dependencies can be
satisfied -- that is, the constructor that has the largest number of arguments.

The required attribute of `@Autowired` is recommended over the `@Required` annotation.
The required attribute indicates that the property is not required for autowiring
purposes. The property is ignored if it cannot be autowired. `@Required`, on the other
hand, is stronger in that it enforces the property that was set by any means supported
by the container. If no value is injected, a corresponding exception is raised.
====

Alternatively, you can express the non-required nature of a particular dependency
through Java 8's `java.util.Optional`, as the following example shows:

[source,java,indent=0]
[subs="verbatim,quotes"]
----
	public class SimpleMovieLister {

		@Autowired
		public void setMovieFinder(Optional<MovieFinder> movieFinder) {
			...
		}
	}
----

As of Spring Framework 5.0, you can also use a `@Nullable` annotation (of any kind
in any package -- for example, `javax.annotation.Nullable` from JSR-305):

[source,java,indent=0]
[subs="verbatim,quotes"]
----
	public class SimpleMovieLister {

		@Autowired
		public void setMovieFinder(@Nullable MovieFinder movieFinder) {
			...
		}
	}
----

You can also use `@Autowired` for interfaces that are well-known resolvable
dependencies: `BeanFactory`, `ApplicationContext`, `Environment`, `ResourceLoader`,
`ApplicationEventPublisher`, and `MessageSource`. These interfaces and their extended
interfaces, such as `ConfigurableApplicationContext` or `ResourcePatternResolver`, are
automatically resolved, with no special setup necessary. The following example autowires
an `ApplicationContext` object:

[source,java,indent=0]
[subs="verbatim,quotes"]
----
	public class MovieRecommender {

		@Autowired
		private ApplicationContext context;

		public MovieRecommender() {
		}

		// ...
	}
----

[NOTE]
====
The `@Autowired`, `@Inject`, `@Value`, and `@Resource` annotations are handled by Spring
`BeanPostProcessor` implementations. This means that you cannot apply these annotations
within your own `BeanPostProcessor` or `BeanFactoryPostProcessor` types (if any).
These types must be 'wired up' explicitly by using XML or a Spring `@Bean` method.
====



[[beans-autowired-annotation-primary]]
=== Fine-tuning Annotation-based Autowiring with `@Primary`

Because autowiring by type may lead to multiple candidates, it is often necessary to have
more control over the selection process. One way to accomplish this is with Spring's
`@Primary` annotation. `@Primary` indicates that a particular bean should be given
preference when multiple beans are candidates to be autowired to a single-valued
dependency. If exactly one primary bean exists among the candidates, it becomes the
autowired value.

Consider the following configuration that defines `firstMovieCatalog` as the
primary `MovieCatalog`:

[source,java,indent=0]
[subs="verbatim,quotes"]
----
	@Configuration
	public class MovieConfiguration {

		@Bean
		**@Primary**
		public MovieCatalog firstMovieCatalog() { ... }

		@Bean
		public MovieCatalog secondMovieCatalog() { ... }

		// ...
	}
----

With the preceding configuration, the following `MovieRecommender` is autowired with the
`firstMovieCatalog`:

[source,java,indent=0]
[subs="verbatim,quotes"]
----
	public class MovieRecommender {

		@Autowired
		private MovieCatalog movieCatalog;

		// ...
	}
----

The corresponding bean definitions follow:

[source,xml,indent=0]
[subs="verbatim,quotes"]
----
	<?xml version="1.0" encoding="UTF-8"?>
	<beans xmlns="http://www.springframework.org/schema/beans"
		xmlns:xsi="http://www.w3.org/2001/XMLSchema-instance"
		xmlns:context="http://www.springframework.org/schema/context"
		xsi:schemaLocation="http://www.springframework.org/schema/beans
			http://www.springframework.org/schema/beans/spring-beans.xsd
			http://www.springframework.org/schema/context
			http://www.springframework.org/schema/context/spring-context.xsd">

		<context:annotation-config/>

		<bean class="example.SimpleMovieCatalog" **primary="true"**>
			<!-- inject any dependencies required by this bean -->
		</bean>

		<bean class="example.SimpleMovieCatalog">
			<!-- inject any dependencies required by this bean -->
		</bean>

		<bean id="movieRecommender" class="example.MovieRecommender"/>

	</beans>
----



[[beans-autowired-annotation-qualifiers]]
=== Fine-tuning Annotation-based Autowiring with Qualifiers

`@Primary` is an effective way to use autowiring by type with several instances when one
primary candidate can be determined. When you need more control over the selection process,
you can use Spring's `@Qualifier` annotation. You can associate qualifier values
with specific arguments, narrowing the set of type matches so that a specific bean is
chosen for each argument. In the simplest case, this can be a plain descriptive value, as
shown in the following example:

[source,java,indent=0]
[subs="verbatim,quotes"]
----
	public class MovieRecommender {

		@Autowired
		**@Qualifier("main")**
		private MovieCatalog movieCatalog;

		// ...
	}
----

You can also specify the `@Qualifier` annotation on individual constructor arguments or
method parameters, as shown in the following example:

[source,java,indent=0]
[subs="verbatim,quotes"]
----
	public class MovieRecommender {

		private MovieCatalog movieCatalog;

		private CustomerPreferenceDao customerPreferenceDao;

		@Autowired
		public void prepare(**@Qualifier("main")**MovieCatalog movieCatalog,
				CustomerPreferenceDao customerPreferenceDao) {
			this.movieCatalog = movieCatalog;
			this.customerPreferenceDao = customerPreferenceDao;
		}

		// ...
	}
----

The following example shows corresponding bean definitions.

[source,xml,indent=0]
[subs="verbatim,quotes"]
----
	<?xml version="1.0" encoding="UTF-8"?>
	<beans xmlns="http://www.springframework.org/schema/beans"
		xmlns:xsi="http://www.w3.org/2001/XMLSchema-instance"
		xmlns:context="http://www.springframework.org/schema/context"
		xsi:schemaLocation="http://www.springframework.org/schema/beans
			http://www.springframework.org/schema/beans/spring-beans.xsd
			http://www.springframework.org/schema/context
			http://www.springframework.org/schema/context/spring-context.xsd">

		<context:annotation-config/>

		<bean class="example.SimpleMovieCatalog">
			<qualifier value="main"/> <1>

			<!-- inject any dependencies required by this bean -->
		</bean>

		<bean class="example.SimpleMovieCatalog">
			<qualifier value="action"/> <2>

			<!-- inject any dependencies required by this bean -->
		</bean>

		<bean id="movieRecommender" class="example.MovieRecommender"/>

	</beans>
----
<1> The bean with the `main` qualifier value is wired with the constructor argument that
is qualified with the same value.
<2> The bean with the `action` qualifier value is wired with the constructor argument that
is qualified with the same value.
====

For a fallback match, the bean name is considered a default qualifier value. Thus, you
can define the bean with an `id` of `main` instead of the nested qualifier element, leading
to the same matching result. However, although you can use this convention to refer to
specific beans by name, `@Autowired` is fundamentally about type-driven injection with
optional semantic qualifiers. This means that qualifier values, even with the bean name
fallback, always have narrowing semantics within the set of type matches. They do not
semantically express a reference to a unique bean `id`. Good qualifier values are `main`
or `EMEA` or `persistent`, expressing characteristics of a specific component that are
independent from the bean `id`, which may be auto-generated in case of an anonymous bean
definition such as the one in the preceding example.

Qualifiers also apply to typed collections, as discussed earlier -- for example, to
`Set<MovieCatalog>`. In this case, all matching beans, according to the declared
qualifiers, are injected as a collection. This implies that qualifiers do not have to be
unique. Rather, they constitute filtering criteria. For example, you can define
multiple `MovieCatalog` beans with the same qualifier value "`action`", all of which are
injected into a `Set<MovieCatalog>` annotated with `@Qualifier("action")`.

[TIP]
====
Letting qualifier values select against target bean names, within the type-matching
candidates, does not require a `@Qualifier` annotation at the injection point.
If there is no other resolution indicator (such as a qualifier or a primary marker),
for a non-unique dependency situation, Spring matches the injection point name
(that is, the field name or parameter name) against the target bean names and choose the
same-named candidate, if any.

That said, if you intend to express annotation-driven injection by name, do not
primarily use `@Autowired`, even if it is capable of selecting by bean name among
type-matching candidates. Instead, use the JSR-250 `@Resource` annotation, which is
semantically defined to identify a specific target component by its unique name, with
the declared type being irrelevant for the matching process. `@Autowired` has rather
different semantics: After selecting candidate beans by type, the specified `String`
qualifier value is considered within those type-selected candidates only (for example,
matching an `account` qualifier against beans marked with the same qualifier label).

For beans that are themselves defined as a collection, `Map`, or array type, `@Resource`
is a fine solution, referring to the specific collection or array bean by unique name.
That said, as of 4.3, collection, you can match `Map`, and array types through Spring's
`@Autowired` type matching algorithm as well, as long as the element type information
is preserved in `@Bean` return type signatures or collection inheritance hierarchies.
In this case, you can use qualifier values to select among same-typed collections,
as outlined in the previous paragraph.

As of 4.3, `@Autowired` also considers self references for injection (that is, references
back to the bean that is currently injected). Note that self injection is a fallback.
Regular dependencies on other components always have precedence. In that sense, self
references do not participate in regular candidate selection and are therefore in
particular never primary. On the contrary, they always end up as lowest precedence.
In practice, you should use self references as a last resort only (for example, for calling other methods
on the same instance through the bean's transactional proxy). Consider factoring out
the effected methods to a separate delegate bean in such a scenario. Alternatively, you
can use `@Resource`, which may obtain a proxy back to the current bean by its unique name.

`@Autowired` applies to fields, constructors, and multi-argument methods, allowing for
narrowing through qualifier annotations at the parameter level. By contrast, `@Resource`
is supported only for fields and bean property setter methods with a single argument.
As a consequence, you should stick with qualifiers if your injection target is a constructor or a
multi-argument method.

You can create your own custom qualifier annotations. To do so, define an annotation and
provide the `@Qualifier` annotation within your definition, as the following example shows:

[source,java,indent=0]
[subs="verbatim,quotes"]
----
	@Target({ElementType.FIELD, ElementType.PARAMETER})
	@Retention(RetentionPolicy.RUNTIME)
	**@Qualifier**
	public @interface Genre {

		String value();
	}
----

Then you can provide the custom qualifier on autowired fields and parameters, as the
following example shows:

[source,java,indent=0]
[subs="verbatim,quotes"]
----
	public class MovieRecommender {

		@Autowired
		**@Genre("Action")**
		private MovieCatalog actionCatalog;

		private MovieCatalog comedyCatalog;

		@Autowired
		public void setComedyCatalog(**@Genre("Comedy")** MovieCatalog comedyCatalog) {
			this.comedyCatalog = comedyCatalog;
		}

		// ...
	}
----

Next, you can provide the information for the candidate bean definitions. You can add
`<qualifier/>` tags as sub-elements of the `<bean/>` tag and then specify the `type` and
`value` to match your custom qualifier annotations. The type is matched against the
fully-qualified class name of the annotation. Alternately, as a convenience if no risk of
conflicting names exists, you can use the short class name. The following example
demonstrates both approaches:

[source,xml,indent=0]
[subs="verbatim,quotes"]
----
	<?xml version="1.0" encoding="UTF-8"?>
	<beans xmlns="http://www.springframework.org/schema/beans"
		xmlns:xsi="http://www.w3.org/2001/XMLSchema-instance"
		xmlns:context="http://www.springframework.org/schema/context"
		xsi:schemaLocation="http://www.springframework.org/schema/beans
			http://www.springframework.org/schema/beans/spring-beans.xsd
			http://www.springframework.org/schema/context
			http://www.springframework.org/schema/context/spring-context.xsd">

		<context:annotation-config/>

		<bean class="example.SimpleMovieCatalog">
			**<qualifier type="Genre" value="Action"/>**
			<!-- inject any dependencies required by this bean -->
		</bean>

		<bean class="example.SimpleMovieCatalog">
			**<qualifier type="example.Genre" value="Comedy"/>**
			<!-- inject any dependencies required by this bean -->
		</bean>

		<bean id="movieRecommender" class="example.MovieRecommender"/>

	</beans>
----

In <<beans-classpath-scanning>>, you can see an annotation-based alternative to
providing the qualifier metadata in XML. Specifically, see <<beans-scanning-qualifiers>>.

In some cases, using an annotation without a value may suffice. This can be
useful when the annotation serves a more generic purpose and can be applied across
several different types of dependencies. For example, you may provide an offline
catalog that can be searched when no Internet connection is available. First, define
the simple annotation, as the following example shows:

[source,java,indent=0]
[subs="verbatim,quotes"]
----
	@Target({ElementType.FIELD, ElementType.PARAMETER})
	@Retention(RetentionPolicy.RUNTIME)
	@Qualifier
	public @interface Offline {

	}
----

Then add the annotation to the field or property to be autowired, as shown in the
following example:

[source,java,indent=0]
[subs="verbatim,quotes"]
----
	public class MovieRecommender {

		@Autowired
		@Offline <1>
		private MovieCatalog offlineCatalog;

		// ...
	}
----
<1> This line adds the `@Offline` annotation.


Now the bean definition only needs a qualifier `type`, as shown in the following example:

[source,xml,indent=0]
[subs="verbatim,quotes"]
----
	<bean class="example.SimpleMovieCatalog">
		<qualifier type="Offline"/> <1>
		<!-- inject any dependencies required by this bean -->
	</bean>
----
<1> This element specifies the qualifier.


You can also define custom qualifier annotations that accept named attributes in
addition to or instead of the simple `value` attribute. If multiple attribute values are
then specified on a field or parameter to be autowired, a bean definition must match
all such attribute values to be considered an autowire candidate. As an example,
consider the following annotation definition:

[source,java,indent=0]
[subs="verbatim,quotes"]
----
	@Target({ElementType.FIELD, ElementType.PARAMETER})
	@Retention(RetentionPolicy.RUNTIME)
	@Qualifier
	public @interface MovieQualifier {

		String genre();

		Format format();
	}
----

In this case `Format` is an enum, defined as follows:

[source,java,indent=0]
[subs="verbatim,quotes"]
----
	public enum Format {
		VHS, DVD, BLURAY
	}
----

The fields to be autowired are annotated with the custom qualifier and include values
for both attributes: `genre` and `format`, as the following example shows:

[source,java,indent=0]
[subs="verbatim,quotes"]
----
	public class MovieRecommender {

		@Autowired
		@MovieQualifier(format=Format.VHS, genre="Action")
		private MovieCatalog actionVhsCatalog;

		@Autowired
		@MovieQualifier(format=Format.VHS, genre="Comedy")
		private MovieCatalog comedyVhsCatalog;

		@Autowired
		@MovieQualifier(format=Format.DVD, genre="Action")
		private MovieCatalog actionDvdCatalog;

		@Autowired
		@MovieQualifier(format=Format.BLURAY, genre="Comedy")
		private MovieCatalog comedyBluRayCatalog;

		// ...
	}
----

Finally, the bean definitions should contain matching qualifier values. This example
also demonstrates that you can use bean meta attributes instead of the
`<qualifier/>` elements. If available, the `<qualifier/>` element and its attributes take
precedence, but the autowiring mechanism falls back on the values provided within the
`<meta/>` tags if no such qualifier is present, as in the last two bean definitions in
the following example:

[source,xml,indent=0]
[subs="verbatim,quotes"]
----
	<?xml version="1.0" encoding="UTF-8"?>
	<beans xmlns="http://www.springframework.org/schema/beans"
		xmlns:xsi="http://www.w3.org/2001/XMLSchema-instance"
		xmlns:context="http://www.springframework.org/schema/context"
		xsi:schemaLocation="http://www.springframework.org/schema/beans
			http://www.springframework.org/schema/beans/spring-beans.xsd
			http://www.springframework.org/schema/context
			http://www.springframework.org/schema/context/spring-context.xsd">

		<context:annotation-config/>

		<bean class="example.SimpleMovieCatalog">
			<qualifier type="MovieQualifier">
				<attribute key="format" value="VHS"/>
				<attribute key="genre" value="Action"/>
			</qualifier>
			<!-- inject any dependencies required by this bean -->
		</bean>

		<bean class="example.SimpleMovieCatalog">
			<qualifier type="MovieQualifier">
				<attribute key="format" value="VHS"/>
				<attribute key="genre" value="Comedy"/>
			</qualifier>
			<!-- inject any dependencies required by this bean -->
		</bean>

		<bean class="example.SimpleMovieCatalog">
			<meta key="format" value="DVD"/>
			<meta key="genre" value="Action"/>
			<!-- inject any dependencies required by this bean -->
		</bean>

		<bean class="example.SimpleMovieCatalog">
			<meta key="format" value="BLURAY"/>
			<meta key="genre" value="Comedy"/>
			<!-- inject any dependencies required by this bean -->
		</bean>

	</beans>
----



[[beans-generics-as-qualifiers]]
=== Using Generics as Autowiring Qualifiers

In addition to the `@Qualifier` annotation, you can use Java generic types
as an implicit form of qualification. For example, suppose you have the following
configuration:

[source,java,indent=0]
[subs="verbatim,quotes"]
----
	@Configuration
	public class MyConfiguration {

		@Bean
		public StringStore stringStore() {
			return new StringStore();
		}

		@Bean
		public IntegerStore integerStore() {
			return new IntegerStore();
		}
	}
----

Assuming that the preceding beans implement a generic interface, (that is, `Store<String>` and
`Store<Integer>`), you can `@Autowire` the `Store` interface and the generic is
used as a qualifier, as the following example shows:

[source,java,indent=0]
[subs="verbatim,quotes"]
----
	@Autowired
	private Store<String> s1; // <String> qualifier, injects the stringStore bean

	@Autowired
	private Store<Integer> s2; // <Integer> qualifier, injects the integerStore bean
----

Generic qualifiers also apply when autowiring lists, `Map` instances and arrays. The
following example autowires a generic `List`:

[source,java,indent=0]
[subs="verbatim,quotes"]
----
	// Inject all Store beans as long as they have an <Integer> generic
	// Store<String> beans will not appear in this list
	@Autowired
	private List<Store<Integer>> s;
----



[[beans-custom-autowire-configurer]]
=== Using `CustomAutowireConfigurer`

{api-spring-framework}/beans/factory/annotation/CustomAutowireConfigurer.html[`CustomAutowireConfigurer`]
is a `BeanFactoryPostProcessor` that lets you register your own custom qualifier
annotation types, even if they are not annotated with Spring's `@Qualifier` annotation.
The following example shows how to use `CustomAutowireConfigurer`:

[source,xml,indent=0]
[subs="verbatim,quotes"]
----
	<bean id="customAutowireConfigurer"
			class="org.springframework.beans.factory.annotation.CustomAutowireConfigurer">
		<property name="customQualifierTypes">
			<set>
				<value>example.CustomQualifier</value>
			</set>
		</property>
	</bean>
----

The `AutowireCandidateResolver` determines autowire candidates by:

* The `autowire-candidate` value of each bean definition
* Any `default-autowire-candidates` patterns available on the `<beans/>` element
* The presence of `@Qualifier` annotations and any custom annotations registered
with the `CustomAutowireConfigurer`

When multiple beans qualify as autowire candidates, the determination of a "`primary`" is
as follows: If exactly one bean definition among the candidates has a `primary`
attribute set to `true`, it is selected.



[[beans-resource-annotation]]
=== Injection with `@Resource`

Spring also supports injection by using the JSR-250 `@Resource` annotation
(`javax.annotation.Resource`) on fields or bean property setter methods.
This is a common pattern in Java EE: for example, in JSF-managed beans and JAX-WS
endpoints. Spring supports this pattern for Spring-managed objects as well.

`@Resource` takes a name attribute. By default, Spring interprets that value as
the bean name to be injected. In other words, it follows by-name semantics,
as demonstrated in the following example:

[source,java,indent=0]
[subs="verbatim,quotes"]
----
	public class SimpleMovieLister {

		private MovieFinder movieFinder;

		@Resource(name="myMovieFinder") <1>
		public void setMovieFinder(MovieFinder movieFinder) {
			this.movieFinder = movieFinder;
		}
	}
----
<1> This line injects a `@Resource`.


If no name is explicitly specified, the default name is derived from the field name or
setter method. In case of a field, it takes the field name. In case of a setter method,
it takes the bean property name. The following example is going to have the bean
named `movieFinder` injected into its setter method:

[source,java,indent=0]
[subs="verbatim,quotes"]
----
	public class SimpleMovieLister {

		private MovieFinder movieFinder;

		**@Resource**
		public void setMovieFinder(MovieFinder movieFinder) {
			this.movieFinder = movieFinder;
		}
	}
----

NOTE: The name provided with the annotation is resolved as a bean name by the
`ApplicationContext` of which the `CommonAnnotationBeanPostProcessor` is aware.
The names can be resolved through JNDI if you configure Spring's
{api-spring-framework}/jndi/support/SimpleJndiBeanFactory.html[`SimpleJndiBeanFactory`]
explicitly. However, we recommend that you rely on the default behavior and
use Spring's JNDI lookup capabilities to preserve the level of indirection.

In the exclusive case of `@Resource` usage with no explicit name specified, and similar
to `@Autowired`, `@Resource` finds a primary type match instead of a specific named bean
and resolves well known resolvable dependencies: the `BeanFactory`,
`ApplicationContext`, `ResourceLoader`, `ApplicationEventPublisher`, and `MessageSource`
interfaces.

Thus, in the following example, the `customerPreferenceDao` field first looks for a bean
named "customerPreferenceDao" and then falls back to a primary type match for the type
`CustomerPreferenceDao`:

[source,java,indent=0]
[subs="verbatim,quotes"]
----
	public class MovieRecommender {

		@Resource
		private CustomerPreferenceDao customerPreferenceDao;

		@Resource
		private ApplicationContext context; <1>

		public MovieRecommender() {
		}

		// ...
	}
----
<1> The `context` field is injected based on the known resolvable dependency type:
`ApplicationContext`.



[[beans-postconstruct-and-predestroy-annotations]]
=== Using `@PostConstruct` and `@PreDestroy`

The `CommonAnnotationBeanPostProcessor` not only recognizes the `@Resource` annotation
but also the JSR-250 lifecycle annotations: `javax.annotation.PostConstruct` and
`javax.annotation.PreDestroy`. Introduced in Spring 2.5, the support for these
annotations offers an alternative to the lifecycle callback mechanism described in
<<beans-factory-lifecycle-initializingbean,initialization callbacks>> and
<<beans-factory-lifecycle-disposablebean,destruction callbacks>>. Provided that the
`CommonAnnotationBeanPostProcessor` is registered within the Spring `ApplicationContext`,
a method carrying one of these annotations is invoked at the same point in the lifecycle
as the corresponding Spring lifecycle interface method or explicitly declared callback
method. In the following example, the cache is pre-populated upon initialization and
cleared upon destruction:

[source,java,indent=0]
[subs="verbatim,quotes"]
----
	public class CachingMovieLister {

		@PostConstruct
		public void populateMovieCache() {
			// populates the movie cache upon initialization...
		}

		@PreDestroy
		public void clearMovieCache() {
			// clears the movie cache upon destruction...
		}
	}
----

For details about the effects of combining various lifecycle mechanisms, see
<<beans-factory-lifecycle-combined-effects>>.

[NOTE]
====
Like `@Resource`, the `@PostConstruct` and `@PreDestroy` annotation types were a part
of the standard Java libraries from JDK 6 to 8. However, the entire `javax.annotation`
package got separated from the core Java modules in JDK 9 and eventually removed in
JDK 11. If needed, the `javax.annotation-api` artifact needs to be obtained via Maven
Central now, simply to be added to the application's classpath like any other library.
====




[[beans-classpath-scanning]]
== Classpath Scanning and Managed Components

Most examples in this chapter use XML to specify the configuration metadata that produces
each `BeanDefinition` within the Spring container. The previous section
(<<beans-annotation-config>>) demonstrates how to provide a lot of the configuration
metadata through source-level annotations. Even in those examples, however, the "`base`"
bean definitions are explicitly defined in the XML file, while the annotations drive only
the dependency injection. This section describes an option for implicitly detecting the
candidate components by scanning the classpath. Candidate components are classes that
match against a filter criteria and have a corresponding bean definition registered with
the container. This removes the need to use XML to perform bean registration. Instead, you
can use annotations (for example, `@Component`), AspectJ type expressions, or your own
custom filter criteria to select which classes have bean definitions registered with
the container.

[NOTE]
====
Starting with Spring 3.0, many features provided by the Spring JavaConfig project are
part of the core Spring Framework. This allows you to define beans using Java rather
than using the traditional XML files. Take a look at the `@Configuration`, `@Bean`,
`@Import`, and `@DependsOn` annotations for examples of how to use these new features.
====



[[beans-stereotype-annotations]]
=== `@Component` and Further Stereotype Annotations

The `@Repository` annotation is a marker for any class that fulfills the role or
stereotype of a repository (also known as Data Access Object or DAO). Among the uses
of this marker is the automatic translation of exceptions, as described in
<<data-access.adoc#orm-exception-translation, Exception Translation>>.

Spring provides further stereotype annotations: `@Component`, `@Service`, and
`@Controller`. `@Component` is a generic stereotype for any Spring-managed component.
`@Repository`, `@Service`, and `@Controller` are specializations of `@Component` for
more specific use cases (in the persistence, service, and presentation
layers, respectively). Therefore, you can annotate your component classes with
`@Component`, but, by annotating them with `@Repository`, `@Service`, or `@Controller`
instead, your classes are more properly suited for processing by tools or associating
with aspects. For example, these stereotype annotations make ideal targets for
pointcuts. `@Repository`, `@Service`, and `@Controller` can also
carry additional semantics in future releases of the Spring Framework. Thus, if you are
choosing between using `@Component` or `@Service` for your service layer, `@Service` is
clearly the better choice. Similarly, as stated earlier, `@Repository` is already
supported as a marker for automatic exception translation in your persistence layer.



[[beans-meta-annotations]]
=== Using Meta-annotations and Composed Annotations

Many of the annotations provided by Spring can be used as meta-annotations in your
own code. A meta-annotation is an annotation that can be applied to another annotation.
For example, the `@Service` annotation mentioned <<beans-stereotype-annotations, earlier>>
is meta-annotated with `@Component`, as the following example shows:

[source,java,indent=0]
[subs="verbatim,quotes"]
----
	@Target(ElementType.TYPE)
	@Retention(RetentionPolicy.RUNTIME)
	@Documented
	@Component <1>
	public @interface Service {

		// ....
	}
----
<1> The `Component` causes `@Service` to be treated in the same way as `@Component`.


You can also combine meta-annotations to create "`composed annotations`". For example,
the `@RestController` annotation from Spring MVC is composed of `@Controller` and
`@ResponseBody`.

In addition, composed annotations can optionally redeclare attributes from
meta-annotations to allow customization. This can be particularly useful when you
want to only expose a subset of the meta-annotation's attributes. For example, Spring's
`@SessionScope` annotation hardcodes the scope name to `session` but still allows
customization of the `proxyMode`. The following listing shows the definition of the
`SessionScope` annotation:

[source,java,indent=0]
[subs="verbatim,quotes"]
----
	@Target({ElementType.TYPE, ElementType.METHOD})
	@Retention(RetentionPolicy.RUNTIME)
	@Documented
	@Scope(WebApplicationContext.SCOPE_SESSION)
	public @interface SessionScope {

		/**
		 * Alias for {@link Scope#proxyMode}.
		 * <p>Defaults to {@link ScopedProxyMode#TARGET_CLASS}.
		 */
		@AliasFor(annotation = Scope.class)
		ScopedProxyMode proxyMode() default ScopedProxyMode.TARGET_CLASS;

	}
----

You can then use `@SessionScope` without declaring the `proxyMode` as follows:

[source,java,indent=0]
[subs="verbatim,quotes"]
----
	@Service
	**@SessionScope**
	public class SessionScopedService {
		// ...
	}
----

You can also override the value for the `proxyMode`, as the following example shows:

[source,java,indent=0]
[subs="verbatim,quotes"]
----
	@Service
	**@SessionScope(proxyMode = ScopedProxyMode.INTERFACES)**
	public class SessionScopedUserService implements UserService {
		// ...
	}
----

For further details, see the
https://github.com/spring-projects/spring-framework/wiki/Spring-Annotation-Programming-Model[Spring Annotation Programming Model]
wiki page.



[[beans-scanning-autodetection]]
=== Automatically Detecting Classes and Registering Bean Definitions

Spring can automatically detect stereotyped classes and register corresponding
`BeanDefinition` instances with the `ApplicationContext`. For example, the following two classes
are eligible for such autodetection:

[source,java,indent=0]
[subs="verbatim,quotes"]
----
	@Service
	public class SimpleMovieLister {

		private MovieFinder movieFinder;

		@Autowired
		public SimpleMovieLister(MovieFinder movieFinder) {
			this.movieFinder = movieFinder;
		}
	}
----

[source,java,indent=0]
[subs="verbatim,quotes"]
----
	@Repository
	public class JpaMovieFinder implements MovieFinder {
		// implementation elided for clarity
	}
----

To autodetect these classes and register the corresponding beans, you need to add
`@ComponentScan` to your `@Configuration` class, where the `basePackages` attribute
is a common parent package for the two classes. (Alternatively, you can specify a
comma- or semicolon- or space-separated list that includes the parent package of each class.)

[source,java,indent=0]
[subs="verbatim,quotes"]
----
	@Configuration
	@ComponentScan(basePackages = "org.example")
	public class AppConfig  {
		...
	}
----

NOTE: For brevity, the preceding example could have used the `value` attribute of the
annotation (that is, `@ComponentScan("org.example")`).

The following alternative uses XML:

[source,xml,indent=0]
[subs="verbatim,quotes"]
----
	<?xml version="1.0" encoding="UTF-8"?>
	<beans xmlns="http://www.springframework.org/schema/beans"
		xmlns:xsi="http://www.w3.org/2001/XMLSchema-instance"
		xmlns:context="http://www.springframework.org/schema/context"
		xsi:schemaLocation="http://www.springframework.org/schema/beans
			http://www.springframework.org/schema/beans/spring-beans.xsd
			http://www.springframework.org/schema/context
			http://www.springframework.org/schema/context/spring-context.xsd">

		<context:component-scan base-package="org.example"/>

	</beans>
----

TIP: The use of `<context:component-scan>` implicitly enables the functionality of
`<context:annotation-config>`. There is usually no need to include the
`<context:annotation-config>` element when using `<context:component-scan>`.

[NOTE]
====
The scanning of classpath packages requires the presence of corresponding directory
entries in the classpath. When you build JARs with Ant, make sure that you do not
activate the files-only switch of the JAR task. Also, classpath directories may not be
exposed based on security policies in some environments -- for example, standalone apps on
JDK 1.7.0_45 and higher (which requires 'Trusted-Library' setup in your manifests -- see
http://stackoverflow.com/questions/19394570/java-jre-7u45-breaks-classloader-getresources).

On JDK 9's module path (Jigsaw), Spring's classpath scanning generally works as expected.
However, make sure that your component classes are exported in your `module-info`
descriptors. If you expect Spring to invoke non-public members of your classes, make
sure that they are 'opened' (that is, that they use an `opens` declaration instead of an
`exports` declaration in your `module-info` descriptor).
====

Furthermore, the `AutowiredAnnotationBeanPostProcessor` and
`CommonAnnotationBeanPostProcessor` are both implicitly included when you use the
component-scan element. That means that the two components are autodetected and
wired together -- all without any bean configuration metadata provided in XML.

NOTE: You can disable the registration of `AutowiredAnnotationBeanPostProcessor` and
`CommonAnnotationBeanPostProcessor` by including the annotation-config attribute
with a value of `false`.



[[beans-scanning-filters]]
=== Using Filters to Customize Scanning

By default, classes annotated with `@Component`, `@Repository`, `@Service`,
`@Controller`, or a custom annotation that itself is annotated with `@Component` are the
only detected candidate components. However, you can modify and extend this behavior
by applying custom filters. Add them as `includeFilters` or `excludeFilters`
parameters of the `@ComponentScan` annotation (or as `include-filter` or `exclude-filter`
child elements of the `component-scan` element). Each filter element requires the `type`
and `expression` attributes. The following table describes the filtering options:

[[beans-scanning-filters-tbl]]
.Filter Types
|===
| Filter Type| Example Expression| Description

| annotation (default)
| `org.example.SomeAnnotation`
| An annotation to be present at the type level in target components.

| assignable
| `org.example.SomeClass`
| A class (or interface) that the target components are assignable to (extend or implement).

| aspectj
| `org.example..*Service+`
| An AspectJ type expression to be matched by the target components.

| regex
| `org\.example\.Default.*`
| A regex expression to be matched by the target components class names.

| custom
| `org.example.MyTypeFilter`
| A custom implementation of the `org.springframework.core.type .TypeFilter` interface.
|===

The following example shows the configuration ignoring all `@Repository` annotations
and using "`stub`" repositories instead:

[source,java,indent=0]
[subs="verbatim,quotes"]
----
	@Configuration
	@ComponentScan(basePackages = "org.example",
			includeFilters = @Filter(type = FilterType.REGEX, pattern = ".*Stub.*Repository"),
			excludeFilters = @Filter(Repository.class))
	public class AppConfig {
		...
	}
----

The following listing shows the equivalent XML:

[source,xml,indent=0]
[subs="verbatim,quotes"]
----
	<beans>
		<context:component-scan base-package="org.example">
			<context:include-filter type="regex"
					expression=".*Stub.*Repository"/>
			<context:exclude-filter type="annotation"
					expression="org.springframework.stereotype.Repository"/>
		</context:component-scan>
	</beans>
----

NOTE: You can also disable the default filters by setting `useDefaultFilters=false` on the annotation or
 by providing `use-default-filters="false"` as an attribute of the `<component-scan/>` element. This,
in effect, disables automatic detection of classes annotated with `@Component`, `@Repository`,
`@Service`, `@Controller`, or `@Configuration`.



[[beans-factorybeans-annotations]]
=== Defining Bean Metadata within Components

Spring components can also contribute bean definition metadata to the container. You can do
this with the same `@Bean` annotation used to define bean metadata within `@Configuration`
annotated classes. The following example shows how to do so:

[source,java,indent=0]
[subs="verbatim,quotes"]
----
	@Component
	public class FactoryMethodComponent {

		@Bean
		@Qualifier("public")
		public TestBean publicInstance() {
			return new TestBean("publicInstance");
		}

		public void doWork() {
			// Component method implementation omitted
		}
	}
----

The preceding class is a Spring component that has application-specific code in its
`doWork()` method. However, it also contributes a bean definition that has a factory
method referring to the method `publicInstance()`. The `@Bean` annotation identifies the
factory method and other bean definition properties, such as a qualifier value through
the `@Qualifier` annotation. Other method-level annotations that can be specified are
`@Scope`, `@Lazy`, and custom qualifier annotations.

TIP: In addition to its role for component initialization, you can also place the `@Lazy` annotation
on injection points marked with `@Autowired` or `@Inject`. In this context, it
leads to the injection of a lazy-resolution proxy.

Autowired fields and methods are supported, as previously discussed, with additional
support for autowiring of `@Bean` methods. The following example shows how to do so:

[source,java,indent=0]
[subs="verbatim,quotes"]
----
	@Component
	public class FactoryMethodComponent {

		private static int i;

		@Bean
		@Qualifier("public")
		public TestBean publicInstance() {
			return new TestBean("publicInstance");
		}

		// use of a custom qualifier and autowiring of method parameters
		@Bean
		protected TestBean protectedInstance(
				@Qualifier("public") TestBean spouse,
				@Value("#{privateInstance.age}") String country) {
			TestBean tb = new TestBean("protectedInstance", 1);
			tb.setSpouse(spouse);
			tb.setCountry(country);
			return tb;
		}

		@Bean
		private TestBean privateInstance() {
			return new TestBean("privateInstance", i++);
		}

		@Bean
		@RequestScope
		public TestBean requestScopedInstance() {
			return new TestBean("requestScopedInstance", 3);
		}
	}
----

The example autowires the `String` method parameter `country` to the value of the `age`
property on another bean named `privateInstance`. A Spring Expression Language element
defines the value of the property through the notation `#{ <expression> }`. For `@Value`
annotations, an expression resolver is preconfigured to look for bean names when
resolving expression text.

As of Spring Framework 4.3, you may also declare a factory method parameter of type
`InjectionPoint` (or its more specific subclass: `DependencyDescriptor`) to
access the requesting injection point that triggers the creation of the current bean.
Note that this applies only to the actual creation of bean instances, not to the
injection of existing instances. As a consequence, this feature makes most sense for
beans of prototype scope. For other scopes, the factory method only ever sees the
injection point that triggered the creation of a new bean instance in the given scope
(for example, the dependency that triggered the creation of a lazy singleton bean).
You can use the provided injection point metadata with semantic care in such scenarios.
The following example shows how to do use `InjectionPoint`:

[source,java,indent=0]
[subs="verbatim,quotes"]
----
	@Component
	public class FactoryMethodComponent {

		@Bean @Scope("prototype")
		public TestBean prototypeInstance(InjectionPoint injectionPoint) {
			return new TestBean("prototypeInstance for " + injectionPoint.getMember());
		}
	}
----

The `@Bean` methods in a regular Spring component are processed differently than their
counterparts inside a Spring `@Configuration` class. The difference is that `@Component`
classes are not enhanced with CGLIB to intercept the invocation of methods and fields.
CGLIB proxying is the means by which invoking methods or fields within `@Bean` methods
in `@Configuration` classes creates bean metadata references to collaborating objects.
Such methods are not invoked with normal Java semantics but rather go through the
container in order to provide the usual lifecycle management and proxying of Spring
beans, even when referring to other beans through programmatic calls to `@Bean` methods.
In contrast, invoking a method or field in a `@Bean` method within a plain `@Component`
class has standard Java semantics, with no special CGLIB processing or other
constraints applying.

[NOTE]
====
You may declare `@Bean` methods as `static`, allowing for them to be called without
creating their containing configuration class as an instance. This makes particular
sense when defining post-processor beans (for example, of type `BeanFactoryPostProcessor` or
`BeanPostProcessor`), since such beans get initialized early in the container
lifecycle and should avoid triggering other parts of the configuration at that point.

Calls to static `@Bean` methods never get intercepted by the container,
not even within `@Configuration` classes (as described earlier in this section), due to technical
limitations: CGLIB subclassing can override only non-static methods. As a consequence,
a direct call to another `@Bean` method has standard Java semantics, resulting
in an independent instance being returned straight from the factory method itself.

The Java language visibility of `@Bean` methods does not have an immediate impact on
the resulting bean definition in Spring's container. You can freely declare your
factory methods as you see fit in non-`@Configuration` classes and also for static
methods anywhere. However, regular `@Bean` methods in `@Configuration` classes need
to be overridable -- that is, they must not be declared as `private` or `final`.

`@Bean` methods are also discovered on base classes of a given component or
configuration class, as well as on Java 8 default methods declared in interfaces
implemented by the component or configuration class. This allows for a lot of
flexibility in composing complex configuration arrangements, with even multiple
inheritance being possible through Java 8 default methods as of Spring 4.2.

Finally, a single class may hold multiple `@Bean` methods for the same
bean, as an arrangement of multiple factory methods to use depending on available
dependencies at runtime. This is the same algorithm as for choosing the "`greediest`"
constructor or factory method in other configuration scenarios: The variant with
the largest number of satisfiable dependencies is picked at construction time,
analogous to how the container selects between multiple `@Autowired` constructors.
====



[[beans-scanning-name-generator]]
=== Naming Autodetected Components

When a component is autodetected as part of the scanning process, its bean name is
generated by the `BeanNameGenerator` strategy known to that scanner. By default, any
Spring stereotype annotation (`@Component`, `@Repository`, `@Service`, and
`@Controller`) that contains a name `value` thereby provides that name to the
corresponding bean definition.

If such an annotation contains no name `value` or for any other detected component
(such as those discovered by custom filters), the default bean name generator returns
the uncapitalized non-qualified class name. For example, if the following component
classes were detected, the names would be `myMovieLister` and `movieFinderImpl`:

[source,java,indent=0]
[subs="verbatim,quotes"]
----
	@Service("myMovieLister")
	public class SimpleMovieLister {
		// ...
	}
----

[source,java,indent=0]
[subs="verbatim,quotes"]
----
	@Repository
	public class MovieFinderImpl implements MovieFinder {
		// ...
	}
----

NOTE: If you do not want to rely on the default bean-naming strategy, you can provide a
custom bean-naming strategy. First, implement the
{api-spring-framework}/beans/factory/support/BeanNameGenerator.html[`BeanNameGenerator`]
interface, and be sure to include a default no-arg constructor. Then, provide the fully
qualified class name when configuring the scanner, as the following example annotation
and bean definition show:

[source,java,indent=0]
[subs="verbatim,quotes"]
----
	@Configuration
	@ComponentScan(basePackages = "org.example", nameGenerator = MyNameGenerator.class)
	public class AppConfig {
		...
	}
----

[source,xml,indent=0]
[subs="verbatim,quotes"]
----
	<beans>
		<context:component-scan base-package="org.example"
			name-generator="org.example.MyNameGenerator" />
	</beans>
----

As a general rule, consider specifying the name with the annotation whenever other
components may be making explicit references to it. On the other hand, the
auto-generated names are adequate whenever the container is responsible for wiring.



[[beans-scanning-scope-resolver]]
=== Providing a Scope for Autodetected Components

As with Spring-managed components in general, the default and most common scope for
autodetected components is `singleton`. However, sometimes you need a different scope
that can be specified by the `@Scope` annotation. You can provide the name of the
scope within the annotation, as the following example shows:

[source,java,indent=0]
[subs="verbatim,quotes"]
----
	@Scope("prototype")
	@Repository
	public class MovieFinderImpl implements MovieFinder {
		// ...
	}
----

NOTE: `@Scope` annotations are only introspected on the concrete bean class (for annotated
components) or the factory method (for `@Bean` methods). In contrast to XML bean
definitions, there is no notion of bean definition inheritance, and inheritance
hierarchies at the class level are irrelevant for metadata purposes.

For details on web-specific scopes such as "`request`" or "`session`" in a Spring context,
see <<beans-factory-scopes-other>>. As with the pre-built annotations for those scopes,
you may also compose your own scoping annotations by using Spring's meta-annotation
approach: for example, a custom annotation meta-annotated with `@Scope("prototype")`,
possibly also declaring a custom scoped-proxy mode.

NOTE: To provide a custom strategy for scope resolution rather than relying on the
annotation-based approach, you can implement the
{api-spring-framework}/context/annotation/ScopeMetadataResolver.html[`ScopeMetadataResolver`]
interface. Be sure to include a default no-arg constructor. Then you can provide the
fully qualified class name when configuring the scanner, as the following example of both
an annotation and a bean definition shows:

[source,java,indent=0]
[subs="verbatim,quotes"]
----
	@Configuration
	@ComponentScan(basePackages = "org.example", scopeResolver = MyScopeResolver.class)
	public class AppConfig {
		...
	}
----

[source,xml,indent=0]
[subs="verbatim,quotes"]
----
	<beans>
		<context:component-scan base-package="org.example" scope-resolver="org.example.MyScopeResolver"/>
	</beans>
----

When using certain non-singleton scopes, it may be necessary to generate proxies for the
scoped objects. The reasoning is described in <<beans-factory-scopes-other-injection>>.
For this purpose, a scoped-proxy attribute is available on the component-scan
element. The three possible values are: `no`, `interfaces`, and `targetClass`. For example,
the following configuration results in standard JDK dynamic proxies:

[source,java,indent=0]
[subs="verbatim,quotes"]
----
	@Configuration
	@ComponentScan(basePackages = "org.example", scopedProxy = ScopedProxyMode.INTERFACES)
	public class AppConfig {
		...
	}
----

[source,xml,indent=0]
[subs="verbatim,quotes"]
----
	<beans>
		<context:component-scan base-package="org.example" scoped-proxy="interfaces"/>
	</beans>
----



[[beans-scanning-qualifiers]]
=== Providing Qualifier Metadata with Annotations

The `@Qualifier` annotation is discussed in <<beans-autowired-annotation-qualifiers>>.
The examples in that section demonstrate the use of the `@Qualifier` annotation and
custom qualifier annotations to provide fine-grained control when you resolve autowire
candidates. Because those examples were based on XML bean definitions, the qualifier
metadata was provided on the candidate bean definitions by using the `qualifier` or `meta`
child elements of the `bean` element in the XML. When relying upon classpath scanning for
auto-detection of components, you can provide the qualifier metadata with type-level
annotations on the candidate class. The following three examples demonstrate this
technique:

[source,java,indent=0]
[subs="verbatim,quotes"]
----
	@Component
	**@Qualifier("Action")**
	public class ActionMovieCatalog implements MovieCatalog {
		// ...
	}
----

[source,java,indent=0]
[subs="verbatim,quotes"]
----
	@Component
	**@Genre("Action")**
	public class ActionMovieCatalog implements MovieCatalog {
		// ...
	}
----

[source,java,indent=0]
[subs="verbatim,quotes"]
----
	@Component
	**@Offline**
	public class CachingMovieCatalog implements MovieCatalog {
		// ...
	}
----

NOTE: As with most annotation-based alternatives, keep in mind that the annotation metadata is
bound to the class definition itself, while the use of XML allows for multiple beans
of the same type to provide variations in their qualifier metadata, because that
metadata is provided per-instance rather than per-class.



[[beans-scanning-index]]
=== Generating an Index of Candidate Components

While classpath scanning is very fast, it is possible to improve the startup performance
of large applications by creating a static list of candidates at compilation time. In this
mode, all modules that are target of component scan must use this mechanism.

NOTE: Your existing `@ComponentScan` or `<context:component-scan` directives must stay as
is to request the context to scan candidates in certain packages. When the
`ApplicationContext` detects such an index, it automatically uses it rather than scanning
the classpath.

To generate the index, add an additional dependency to each module that contains
components that are targets for component scan directives. The following example shows
how to do so with Maven:

[source,xml,indent=0]
[subs="verbatim,quotes,attributes"]
----
	<dependencies>
		<dependency>
			<groupId>org.springframework</groupId>
			<artifactId>spring-context-indexer</artifactId>
			<version>{spring-version}</version>
			<optional>true</optional>
		</dependency>
	</dependencies>
----

With Gradle 4.5 and earlier, the dependency should be declared in the `compileOnly`
configuration, as shown in the following example:

[source,groovy,indent=0]
[subs="verbatim,quotes,attributes"]
----
	dependencies {
		compileOnly "org.springframework:spring-context-indexer:{spring-version}"
	}
----
====

With Gradle 4.6 and later, the dependency should be declared in the `annotationProcessor`
configuration, as shown in the following example:

====
[source,groovy,indent=0]
[subs="verbatim,quotes,attributes"]
----
	dependencies {
		annotationProcessor "org.springframework:spring-context-indexer:{spring-version}"
	}
----

That process generates a `META-INF/spring.components` file that is
included in the jar file.

NOTE: When working with this mode in your IDE, the `spring-context-indexer` must be
registered as an annotation processor to make sure the index is up-to-date when
candidate components are updated.

TIP: The index is enabled automatically when a `META-INF/spring.components` is found
on the classpath. If an index is partially available for some libraries (or use cases)
but could not be built for the whole application, you can fallback to a regular classpath
arrangement (as though no index was present at all) by setting `spring.index.ignore` to
`true`, either as a system property or in a `spring.properties` file at the root of the
classpath.



[[beans-standard-annotations]]
== Using JSR 330 Standard Annotations

Starting with Spring 3.0, Spring offers support for JSR-330 standard annotations
(Dependency Injection). Those annotations are scanned in the same way as the Spring
annotations. To use them, you need to have the relevant jars in your classpath.

[NOTE]
=====
If you use Maven, the `javax.inject` artifact is available in the standard Maven
repository (
http://repo1.maven.org/maven2/javax/inject/javax.inject/1/[http://repo1.maven.org/maven2/javax/inject/javax.inject/1/]).
You can add the following dependency to your file pom.xml:

[source,xml,indent=0]
[subs="verbatim,quotes"]
----
	<dependency>
		<groupId>javax.inject</groupId>
		<artifactId>javax.inject</artifactId>
		<version>1</version>
	</dependency>
----
=====



[[beans-inject-named]]
=== Dependency Injection with `@Inject` and `@Named`

Instead of `@Autowired`, you can use `@javax.inject.Inject` as follows:

[source,java,indent=0]
[subs="verbatim,quotes"]
----
	import javax.inject.Inject;

	public class SimpleMovieLister {

		private MovieFinder movieFinder;

		@Inject
		public void setMovieFinder(MovieFinder movieFinder) {
			this.movieFinder = movieFinder;
		}

		public void listMovies() {
			this.movieFinder.findMovies(...);
			...
		}
	}
----

As with `@Autowired`, you can use `@Inject` at the field level, method level
and constructor-argument level. Furthermore, you may declare your injection point as a
`Provider`, allowing for on-demand access to beans of shorter scopes or lazy access to
other beans through a `Provider.get()` call. The following example offers a variant of the
preceding example:

[source,java,indent=0]
[subs="verbatim,quotes"]
----
	import javax.inject.Inject;
	import javax.inject.Provider;

	public class SimpleMovieLister {

		private Provider<MovieFinder> movieFinder;

		@Inject
		public void setMovieFinder(Provider<MovieFinder> movieFinder) {
			this.movieFinder = movieFinder;
		}

		public void listMovies() {
			this.movieFinder.get().findMovies(...);
			...
		}
	}
----

If you would like to use a qualified name for the dependency that should be injected,
you should use the `@Named` annotation, as the following example shows:

[source,java,indent=0]
[subs="verbatim,quotes"]
----
	import javax.inject.Inject;
	import javax.inject.Named;

	public class SimpleMovieLister {

		private MovieFinder movieFinder;

		@Inject
		public void setMovieFinder(@Named("main") MovieFinder movieFinder) {
			this.movieFinder = movieFinder;
		}

		// ...
	}
----

As with `@Autowired`, `@Inject` can also be used with `java.util.Optional` or
`@Nullable`. This is even more applicable here, since `@Inject` does not have
a `required` attribute. The following pair of examples show how to use `@Inject` and
`@Nullable`:

[source,java,indent=0]
[subs="verbatim,quotes"]
----
	public class SimpleMovieLister {

		@Inject
		public void setMovieFinder(Optional<MovieFinder> movieFinder) {
			...
		}
	}
----

[source,java,indent=0]
[subs="verbatim,quotes"]
----
	public class SimpleMovieLister {

		@Inject
		public void setMovieFinder(@Nullable MovieFinder movieFinder) {
			...
		}
	}
----



[[beans-named]]
=== `@Named` and `@ManagedBean`: Standard Equivalents to the `@Component` Annotation

Instead of `@Component`, you can use `@javax.inject.Named` or `javax.annotation.ManagedBean`,
as the following example shows:

[source,java,indent=0]
[subs="verbatim,quotes"]
----
	import javax.inject.Inject;
	import javax.inject.Named;

	@Named("movieListener")  // @ManagedBean("movieListener") could be used as well
	public class SimpleMovieLister {

		private MovieFinder movieFinder;

		@Inject
		public void setMovieFinder(MovieFinder movieFinder) {
			this.movieFinder = movieFinder;
		}

		// ...
	}
----

It is very common to use `@Component` without specifying a name for the component.
`@Named` can be used in a similar fashion, as the following example shows:

[source,java,indent=0]
[subs="verbatim,quotes"]
----
	import javax.inject.Inject;
	import javax.inject.Named;

	@Named
	public class SimpleMovieLister {

		private MovieFinder movieFinder;

		@Inject
		public void setMovieFinder(MovieFinder movieFinder) {
			this.movieFinder = movieFinder;
		}

		// ...
	}
----

When you use `@Named` or `@ManagedBean`, you can use component scanning in the
exact same way as when you use Spring annotations, as the following example shows:

[source,java,indent=0]
[subs="verbatim,quotes"]
----
	@Configuration
	@ComponentScan(basePackages = "org.example")
	public class AppConfig  {
		...
	}
----

NOTE: In contrast to `@Component`, the JSR-330 `@Named` and the JSR-250 `ManagedBean`
annotations are not composable. You should use Spring's stereotype model for building
custom component annotations.



[[beans-standard-annotations-limitations]]
=== Limitations of JSR-330 Standard Annotations

When you work with standard annotations, you should know that some significant
features are not available, as the following table shows:

[[annotations-comparison]]
.Spring component model elements versus JSR-330 variants
|===
| Spring| javax.inject.*| javax.inject restrictions / comments

| @Autowired
| @Inject
| `@Inject` has no 'required' attribute. Can be used with Java 8's `Optional` instead.

| @Component
| @Named / @ManagedBean
| JSR-330 does not provide a composable model, only a way to identify named components.

| @Scope("singleton")
| @Singleton
| The JSR-330 default scope is like Spring's `prototype`. However, in order to keep it
  consistent with Spring's general defaults, a JSR-330 bean declared in the Spring
  container is a `singleton` by default. In order to use a scope other than `singleton`,
  you should use Spring's `@Scope` annotation. `javax.inject` also provides a
  http://download.oracle.com/javaee/6/api/javax/inject/Scope.html[@Scope] annotation.
  Nevertheless, this one is only intended to be used for creating your own annotations.

| @Qualifier
| @Qualifier / @Named
| `javax.inject.Qualifier` is just a meta-annotation for building custom qualifiers.
  Concrete `String` qualifiers (like Spring's `@Qualifier` with a value) can be associated
  through `javax.inject.Named`.

| @Value
| -
| no equivalent

| @Required
| -
| no equivalent

| @Lazy
| -
| no equivalent

| ObjectFactory
| Provider
| `javax.inject.Provider` is a direct alternative to Spring's `ObjectFactory`,
  only with a shorter `get()` method name. It can also be used in combination with
  Spring's `@Autowired` or with non-annotated constructors and setter methods.
|===



[[beans-java]]
== Java-based Container Configuration

This section covers how to use annotations in your Java code to configure the Spring
container. It includes the following topics:

* <<beans-java-basic-concepts>>
* <<beans-java-instantiating-container>>
* <<beans-java-bean-annotation>>
* <<beans-java-configuration-annotation>>
* <<beans-java-composing-configuration-classes>>
* <<beans-definition-profiles>>
* <<beans-property-source-abstraction>>
* <<beans-using-propertysource>>
* <<beans-placeholder-resolution-in-statements>>



[[beans-java-basic-concepts]]
=== Basic Concepts: `@Bean` and `@Configuration`

The central artifacts in Spring's new Java-configuration support are
`@Configuration`-annotated classes and `@Bean`-annotated methods.

The `@Bean` annotation is used to indicate that a method instantiates, configures, and
initializes a new object to be managed by the Spring IoC container. For those familiar
with Spring's `<beans/>` XML configuration, the `@Bean` annotation plays the same role as
the `<bean/>` element. You can use `@Bean`-annotated methods with any Spring
`@Component`. However, they are most often used with `@Configuration` beans.

Annotating a class with `@Configuration` indicates that its primary purpose is as a
source of bean definitions. Furthermore, `@Configuration` classes let inter-bean
dependencies be defined by calling other `@Bean` methods in the same class.
The simplest possible `@Configuration` class reads as follows:

[source,java,indent=0]
[subs="verbatim,quotes"]
----
	@Configuration
	public class AppConfig {

		@Bean
		public MyService myService() {
			return new MyServiceImpl();
		}
	}
----

The preceding `AppConfig` class is equivalent to the following Spring `<beans/>` XML:

[source,xml,indent=0]
[subs="verbatim,quotes"]
----
	<beans>
		<bean id="myService" class="com.acme.services.MyServiceImpl"/>
	</beans>
----

.Full @Configuration vs "`lite`" @Bean mode?
****
When `@Bean` methods are declared within classes that are not annotated with
`@Configuration`, they are referred to as being processed in a "`lite`" mode. Bean methods
declared in a `@Component` or even in a plain old class are considered to be "`lite`",
with a different primary purpose of the containing class and a `@Bean` method
being a sort of bonus there. For example, service components may expose management views
to the container through an additional `@Bean` method on each applicable component class.
In such scenarios, `@Bean` methods are a general-purpose factory method mechanism.

Unlike full `@Configuration`, lite `@Bean` methods cannot declare inter-bean dependencies.
Instead, they operate on their containing component's internal state and, optionally, on
arguments that they may declare. Such a `@Bean` method should therefore not invoke other
`@Bean` methods. Each such method is literally only a factory method for a particular
bean reference, without any special runtime semantics. The positive side-effect here is
that no CGLIB subclassing has to be applied at runtime, so there are no limitations in
terms of class design (that is, the containing class may be `final` and so forth).

In common scenarios, `@Bean` methods are to be declared within `@Configuration` classes,
ensuring that "`full`" mode is always used and that cross-method references therefore
get redirected to the container's lifecycle management. This prevents the same
`@Bean` method from accidentally being invoked through a regular Java call, which helps
to reduce subtle bugs that can be hard to track down when operating in "`lite`" mode.
****

The `@Bean` and `@Configuration` annotations are discussed in depth in the following sections.
First, however, we cover the various ways of creating a spring container using by
Java-based configuration.



[[beans-java-instantiating-container]]
=== Instantiating the Spring Container by Using `AnnotationConfigApplicationContext`

The following sections document Spring's `AnnotationConfigApplicationContext`, introduced in Spring
3.0. This versatile `ApplicationContext` implementation is capable of accepting not only
`@Configuration` classes as input but also plain `@Component` classes and classes
annotated with JSR-330 metadata.

When `@Configuration` classes are provided as input, the `@Configuration` class itself
is registered as a bean definition and all declared `@Bean` methods within the class
are also registered as bean definitions.

When `@Component` and JSR-330 classes are provided, they are registered as bean
definitions, and it is assumed that DI metadata such as `@Autowired` or `@Inject` are
used within those classes where necessary.


[[beans-java-instantiating-container-contstructor]]
==== Simple Construction

In much the same way that Spring XML files are used as input when instantiating a
`ClassPathXmlApplicationContext`, you can use `@Configuration` classes as input when
instantiating an `AnnotationConfigApplicationContext`. This allows for completely
XML-free usage of the Spring container, as the following example shows:

[source,java,indent=0]
[subs="verbatim,quotes"]
----
	public static void main(String[] args) {
		ApplicationContext ctx = new AnnotationConfigApplicationContext(AppConfig.class);
		MyService myService = ctx.getBean(MyService.class);
		myService.doStuff();
	}
----

As mentioned earlier, `AnnotationConfigApplicationContext` is not limited to working only
with `@Configuration` classes. Any `@Component` or JSR-330 annotated class may be supplied
as input to the constructor, as the following example shows:

[source,java,indent=0]
[subs="verbatim,quotes"]
----
	public static void main(String[] args) {
		ApplicationContext ctx = new AnnotationConfigApplicationContext(MyServiceImpl.class, Dependency1.class, Dependency2.class);
		MyService myService = ctx.getBean(MyService.class);
		myService.doStuff();
	}
----

The preceding example assumes that `MyServiceImpl`, `Dependency1`, and `Dependency2` use Spring
dependency injection annotations such as `@Autowired`.


[[beans-java-instantiating-container-register]]
==== Building the Container Programmatically by Using `register(Class<?>...)`

You can instantiate an `AnnotationConfigApplicationContext` by using a no-arg constructor
and then configure it by using the `register()` method. This approach is particularly useful
when programmatically building an `AnnotationConfigApplicationContext`. The following
example shows how to do so:

[source,java,indent=0]
[subs="verbatim,quotes"]
----
	public static void main(String[] args) {
		AnnotationConfigApplicationContext ctx = new AnnotationConfigApplicationContext();
		ctx.register(AppConfig.class, OtherConfig.class);
		ctx.register(AdditionalConfig.class);
		ctx.refresh();
		MyService myService = ctx.getBean(MyService.class);
		myService.doStuff();
	}
----


[[beans-java-instantiating-container-scan]]
==== Enabling Component Scanning with `scan(String...)`

To enable component scanning, you can annotate your `@Configuration` class as follows:

[source,java,indent=0]
[subs="verbatim,quotes"]
----
	@Configuration
	@ComponentScan(basePackages = "com.acme") <1>
	public class AppConfig  {
		...
	}
----
<1> This annotation enables component scanning.


[TIP]
=====
Experienced Spring users may be familiar with the XML declaration equivalent from
Spring's `context:` namespace, shown in the following example:

[source,xml,indent=0]
[subs="verbatim,quotes"]
----
	<beans>
		<context:component-scan base-package="com.acme"/>
	</beans>
----
=====

In the preceding example, the `com.acme` package is scanned to look for any
`@Component`-annotated classes, and those classes are registered as Spring bean
definitions within the container. `AnnotationConfigApplicationContext` exposes the
`scan(String...)` method to allow for the same component-scanning functionality, as the
following example shows:

[source,java,indent=0]
[subs="verbatim,quotes"]
----
	public static void main(String[] args) {
		AnnotationConfigApplicationContext ctx = new AnnotationConfigApplicationContext();
		ctx.scan("com.acme");
		ctx.refresh();
		MyService myService = ctx.getBean(MyService.class);
	}
----

NOTE: Remember that `@Configuration` classes are <<beans-meta-annotations, meta-annotated>>
with `@Component`, so they are candidates for component-scanning. In the preceding example,
assuming that `AppConfig` is declared within the `com.acme` package (or any package
underneath), it is picked up during the call to `scan()`. Upon `refresh()`, all its `@Bean`
methods are processed and registered as bean definitions within the container.


[[beans-java-instantiating-container-web]]
==== Support for Web Applications with `AnnotationConfigWebApplicationContext`

A `WebApplicationContext` variant of `AnnotationConfigApplicationContext` is available
with `AnnotationConfigWebApplicationContext`. You can use this implementation when
configuring the Spring `ContextLoaderListener` servlet listener, Spring MVC
`DispatcherServlet`, and so forth. The following `web.xml` snippet configures a typical
Spring MVC web application (note the use of the `contextClass` context-param and
init-param):

[source,xml,indent=0]
[subs="verbatim,quotes"]
----
	<web-app>
		<!-- Configure ContextLoaderListener to use AnnotationConfigWebApplicationContext
			instead of the default XmlWebApplicationContext -->
		<context-param>
			<param-name>contextClass</param-name>
			<param-value>
				org.springframework.web.context.support.AnnotationConfigWebApplicationContext
			</param-value>
		</context-param>

		<!-- Configuration locations must consist of one or more comma- or space-delimited
			fully-qualified @Configuration classes. Fully-qualified packages may also be
			specified for component-scanning -->
		<context-param>
			<param-name>contextConfigLocation</param-name>
			<param-value>com.acme.AppConfig</param-value>
		</context-param>

		<!-- Bootstrap the root application context as usual using ContextLoaderListener -->
		<listener>
			<listener-class>org.springframework.web.context.ContextLoaderListener</listener-class>
		</listener>

		<!-- Declare a Spring MVC DispatcherServlet as usual -->
		<servlet>
			<servlet-name>dispatcher</servlet-name>
			<servlet-class>org.springframework.web.servlet.DispatcherServlet</servlet-class>
			<!-- Configure DispatcherServlet to use AnnotationConfigWebApplicationContext
				instead of the default XmlWebApplicationContext -->
			<init-param>
				<param-name>contextClass</param-name>
				<param-value>
					org.springframework.web.context.support.AnnotationConfigWebApplicationContext
				</param-value>
			</init-param>
			<!-- Again, config locations must consist of one or more comma- or space-delimited
				and fully-qualified @Configuration classes -->
			<init-param>
				<param-name>contextConfigLocation</param-name>
				<param-value>com.acme.web.MvcConfig</param-value>
			</init-param>
		</servlet>

		<!-- map all requests for /app/* to the dispatcher servlet -->
		<servlet-mapping>
			<servlet-name>dispatcher</servlet-name>
			<url-pattern>/app/*</url-pattern>
		</servlet-mapping>
	</web-app>
----



[[beans-java-bean-annotation]]
=== Using the `@Bean` Annotation

`@Bean` is a method-level annotation and a direct analog of the XML `<bean/>` element.
The annotation supports some of the attributes offered by `<bean/>`, such as:
* <<beans-factory-lifecycle-initializingbean, init-method>>
* <<beans-factory-lifecycle-disposablebean, destroy-method>>
* <<beans-factory-autowire,autowiring>>
* `name`.

You can use the `@Bean` annotation in a `@Configuration`-annotated or in a
`@Component`-annotated class.


[[beans-java-declaring-a-bean]]
==== Declaring a Bean

To declare a bean, you can annotate a method with the `@Bean` annotation. You use this
method to register a bean definition within an `ApplicationContext` of the type
specified as the method's return value. By default, the bean name is the same as
the method name. The following example shows a `@Bean` method declaration:

[source,java,indent=0]
[subs="verbatim,quotes"]
----
	@Configuration
	public class AppConfig {

		@Bean
		public TransferServiceImpl transferService() {
			return new TransferServiceImpl();
		}
	}
----

The preceding configuration is exactly equivalent to the following Spring XML:

[source,xml,indent=0]
[subs="verbatim,quotes"]
----
	<beans>
		<bean id="transferService" class="com.acme.TransferServiceImpl"/>
	</beans>
----

Both declarations make a bean named `transferService` available in the
`ApplicationContext`, bound to an object instance of type `TransferServiceImpl`, as the
following text image shows:

[literal]
[subs="verbatim,quotes"]
----
transferService -> com.acme.TransferServiceImpl
----

You can also declare your `@Bean` method with an interface (or base class)
return type, as the following example shows:

[source,java,indent=0]
[subs="verbatim,quotes"]
----
	@Configuration
	public class AppConfig {

		@Bean
		public TransferService transferService() {
			return new TransferServiceImpl();
		}
	}
----

However, this limits the visibility for advance type prediction to the specified
interface type (`TransferService`). Then, with the full type (`TransferServiceImpl`)
known to the container only once, the affected singleton bean has been instantiated.
Non-lazy singleton beans get instantiated according to their declaration order,
so you may see different type matching results depending on when another component
tries to match by a non-declared type (such as `@Autowired TransferServiceImpl`,
which resolves only once the `transferService` bean has been instantiated).

TIP: If you consistently refer to your types by a declared service interface, your
`@Bean` return types may safely join that design decision. However, for components
that implement several interfaces or for components potentially referred to by their
implementation type, it is safer to declare the most specific return type possible
(at least as specific as required by the injection points that refer to your bean).


[[beans-java-dependencies]]
==== Bean Dependencies

A `@Bean`-annotated method can have an arbitrary number of parameters that describe the
dependencies required to build that bean. For instance, if our `TransferService`
requires an `AccountRepository`, we can materialize that dependency with a method
parameter, as the following example shows:

[source,java,indent=0]
[subs="verbatim,quotes"]
----
	@Configuration
	public class AppConfig {

		@Bean
		public TransferService transferService(AccountRepository accountRepository) {
			return new TransferServiceImpl(accountRepository);
		}
	}
----

The resolution mechanism is pretty much identical to constructor-based dependency
injection. See <<beans-constructor-injection, the relevant section>> for more details.


[[beans-java-lifecycle-callbacks]]
==== Receiving Lifecycle Callbacks

Any classes defined with the `@Bean` annotation support the regular lifecycle callbacks
and can use the `@PostConstruct` and `@PreDestroy` annotations from JSR-250. See
<<beans-postconstruct-and-predestroy-annotations, JSR-250 annotations>> for further
details.

The regular Spring <<beans-factory-nature, lifecycle>> callbacks are fully supported as
well. If a bean implements `InitializingBean`, `DisposableBean`, or `Lifecycle`, their
respective methods are called by the container.

The standard set of `*Aware` interfaces (such as <<beans-beanfactory, BeanFactoryAware>>,
<<beans-factory-aware, BeanNameAware>>,
<<context-functionality-messagesource, MessageSourceAware>>,
<<beans-factory-aware, ApplicationContextAware>>, and so on) are also fully supported.

The `@Bean` annotation supports specifying arbitrary initialization and destruction
callback methods, much like Spring XML's `init-method` and `destroy-method` attributes
on the `bean` element, as the following example shows:

[source,java,indent=0]
[subs="verbatim,quotes"]
----
	public class BeanOne {

		public void init() {
			// initialization logic
		}
	}

	public class BeanTwo {

		public void cleanup() {
			// destruction logic
		}
	}

	@Configuration
	public class AppConfig {

		@Bean(initMethod = "init")
		public BeanOne beanOne() {
			return new BeanOne();
		}

		@Bean(destroyMethod = "cleanup")
		public BeanTwo beanTwo() {
			return new BeanTwo();
		}
	}
----

[NOTE]
=====
By default, beans defined with Java configuration that have a public `close` or `shutdown`
method are automatically enlisted with a destruction callback. If you have a public
`close` or `shutdown` method and you do not wish for it to be called when the container
shuts down, you can add `@Bean(destroyMethod="")` to your bean definition to disable the
default `(inferred)` mode.

You may want to do that by default for a resource that you acquire with JNDI, as its
lifecycle is managed outside the application. In particular, make sure to always do it
for a `DataSource`, as it is known to be problematic on Java EE application servers.

The following example shows how to prevent an automatic destruction callback for a
`DataSource`:

[source,java,indent=0]
[subs="verbatim,quotes"]
----
	@Bean(destroyMethod="")
	public DataSource dataSource() throws NamingException {
		return (DataSource) jndiTemplate.lookup("MyDS");
	}
----

Also, with `@Bean` methods, you typically use programmatic JNDI lookups, either by
using Spring's `JndiTemplate` or `JndiLocatorDelegate` helpers or straight JNDI
`InitialContext` usage but not the `JndiObjectFactoryBean` variant (which would force
you to declare the return type as the `FactoryBean` type instead of the actual target
type, making it harder to use for cross-reference calls in other `@Bean` methods that
intend to refer to the provided resource here).
=====

In the case of `BeanOne` from the example above the preceding note, it would be equally valid to call the `init()`
method directly during construction, as the following example shows:

[source,java,indent=0]
[subs="verbatim,quotes"]
----
	@Configuration
	public class AppConfig {

		@Bean
		public BeanOne beanOne() {
			BeanOne beanOne = new BeanOne();
			beanOne.init();
			return beanOne;
		}

		// ...
	}
----

TIP: When you work directly in Java, you can do anything you like with your objects and do
not always need to rely on the container lifecycle.


[[beans-java-specifying-bean-scope]]
==== Specifying Bean Scope

Spring includes the `@Scope` annotation so that you can specify the scope of a bean.

[[beans-java-available-scopes]]
===== Using the `@Scope` Annotation

You can specify that your beans defined with the `@Bean` annotation should have a
specific scope. You can use any of the standard scopes specified in the
<<beans-factory-scopes, Bean Scopes>> section.

The default scope is `singleton`, but you can override this with the `@Scope` annotation,
as the following example shows:

[source,java,indent=0]
[subs="verbatim,quotes"]
----
	@Configuration
	public class MyConfiguration {

		@Bean
		**@Scope("prototype")**
		public Encryptor encryptor() {
			// ...
		}
	}
----

[[beans-java-scoped-proxy]]
===== `@Scope` and `scoped-proxy`

Spring offers a convenient way of working with scoped dependencies through
<<beans-factory-scopes-other-injection, scoped proxies>>. The easiest way to create
such a proxy when using the XML configuration is the `<aop:scoped-proxy/>` element.
Configuring your beans in Java with a `@Scope` annotation offers equivalent support
with the `proxyMode` attribute. The default is no proxy (`ScopedProxyMode.NO`),
but you can specify `ScopedProxyMode.TARGET_CLASS` or `ScopedProxyMode.INTERFACES`.

If you port the scoped proxy example from the XML reference documentation (see
<<beans-factory-scopes-other-injection, scoped proxies>>) to our `@Bean` using Java,
it resembles the following:

[source,java,indent=0]
[subs="verbatim,quotes"]
----
	// an HTTP Session-scoped bean exposed as a proxy
	@Bean
	**@SessionScope**
	public UserPreferences userPreferences() {
		return new UserPreferences();
	}

	@Bean
	public Service userService() {
		UserService service = new SimpleUserService();
		// a reference to the proxied userPreferences bean
		service.setUserPreferences(userPreferences());
		return service;
	}
----


[[beans-java-customizing-bean-naming]]
==== Customizing Bean Naming

By default, configuration classes use a `@Bean` method's name as the name of the
resulting bean. This functionality can be overridden, however, with the `name` attribute,
as the following example shows:

[source,java,indent=0]
[subs="verbatim,quotes"]
----
	@Configuration
	public class AppConfig {

		@Bean(name = "myThing")
		public Thing thing() {
			return new Thing();
		}
	}
----


[[beans-java-bean-aliasing]]
==== Bean Aliasing

As discussed in <<beans-beanname>>, it is sometimes desirable to give a single bean
multiple names, otherwise known as bean aliasing. The `name` attribute of the `@Bean`
annotation accepts a String array for this purpose. The following example shows how to set
a number of aliases for a bean:

[source,java,indent=0]
[subs="verbatim,quotes"]
----
	@Configuration
	public class AppConfig {

		@Bean({"dataSource", "subsystemA-dataSource", "subsystemB-dataSource"})
		public DataSource dataSource() {
			// instantiate, configure and return DataSource bean...
		}
	}
----


[[beans-java-bean-description]]
==== Bean Description

Sometimes, it is helpful to provide a more detailed textual description of a bean. This can
be particularly useful when beans are exposed (perhaps through JMX) for monitoring purposes.

To add a description to a `@Bean`, you can use the
{api-spring-framework}/context/annotation/Description.html[`@Description`]
annotation, as the following example shows:

[source,java,indent=0]
[subs="verbatim,quotes"]
----
	@Configuration
	public class AppConfig {

		@Bean
		**@Description("Provides a basic example of a bean")**
		public Thing thing() {
			return new Thing();
		}
	}
----



[[beans-java-configuration-annotation]]
=== Using the `@Configuration` annotation

`@Configuration` is a class-level annotation indicating that an object is a source of
bean definitions. `@Configuration` classes declare beans through public `@Bean` annotated
methods. Calls to `@Bean` methods on `@Configuration` classes can also be used to define
inter-bean dependencies. See <<beans-java-basic-concepts>> for a general introduction.


[[beans-java-injecting-dependencies]]
==== Injecting Inter-bean Dependencies

When beans have dependencies on one another, expressing that dependency is as simple
as having one bean method call another, as the following example shows:

[source,java,indent=0]
[subs="verbatim,quotes"]
----
	@Configuration
	public class AppConfig {

		@Bean
		public BeanOne beanOne() {
			return new BeanOne(beanTwo());
		}

		@Bean
		public BeanTwo beanTwo() {
			return new BeanTwo();
		}
	}
----

In the preceding example, `beanOne` receives a reference to `beanTwo` through constructor
injection.

NOTE: This method of declaring inter-bean dependencies works only when the `@Bean` method
is declared within a `@Configuration` class. You cannot declare inter-bean dependencies
by using plain `@Component` classes.



[[beans-java-method-injection]]
==== Lookup Method Injection

As noted earlier, <<beans-factory-method-injection, lookup method injection>> is an
advanced feature that you should use rarely. It is useful in cases where a
singleton-scoped bean has a dependency on a prototype-scoped bean. Using Java for this
type of configuration provides a natural means for implementing this pattern. The
following example shows how to use lookup method injection:

[source,java,indent=0]
[subs="verbatim,quotes"]
----
	public abstract class CommandManager {
		public Object process(Object commandState) {
			// grab a new instance of the appropriate Command interface
			Command command = createCommand();
			// set the state on the (hopefully brand new) Command instance
			command.setState(commandState);
			return command.execute();
		}

		// okay... but where is the implementation of this method?
		protected abstract Command createCommand();
	}
----

By using Java configuration, you can create a subclass of `CommandManager` where
the abstract `createCommand()` method is overridden in such a way that it looks up a new
(prototype) command object. The following example shows how to do so:

[source,java,indent=0]
[subs="verbatim,quotes"]
----
	@Bean
	@Scope("prototype")
	public AsyncCommand asyncCommand() {
		AsyncCommand command = new AsyncCommand();
		// inject dependencies here as required
		return command;
	}

	@Bean
	public CommandManager commandManager() {
		// return new anonymous implementation of CommandManager with createCommand()
		// overridden to return a new prototype Command object
		return new CommandManager() {
			protected Command createCommand() {
				return asyncCommand();
			}
		}
	}
----


[[beans-java-further-information-java-config]]
==== Further Information About How Java-based Configuration Works Internally

Consider the following example, which shows a `@Bean` annotated method being called twice:

[source,java,indent=0]
[subs="verbatim,quotes"]
----
	@Configuration
	public class AppConfig {

		@Bean
		public ClientService clientService1() {
			ClientServiceImpl clientService = new ClientServiceImpl();
			clientService.setClientDao(clientDao());
			return clientService;
		}

		@Bean
		public ClientService clientService2() {
			ClientServiceImpl clientService = new ClientServiceImpl();
			clientService.setClientDao(clientDao());
			return clientService;
		}

		@Bean
		public ClientDao clientDao() {
			return new ClientDaoImpl();
		}
	}
----

`clientDao()` has been called once in `clientService1()` and once in `clientService2()`.
Since this method creates a new instance of `ClientDaoImpl` and returns it, you would
normally expect to have two instances (one for each service). That definitely would be
problematic: In Spring, instantiated beans have a `singleton` scope by default. This is
where the magic comes in: All `@Configuration` classes are subclassed at startup-time
with `CGLIB`. In the subclass, the child method checks the container first for any
cached (scoped) beans before it calls the parent method and creates a new instance.

NOTE: The behavior could be different according to the scope of your bean. We are talking
about singletons here.

[NOTE]
====
As of Spring 3.2, it is no longer necessary to add CGLIB to your classpath because CGLIB
classes have been repackaged under `org.springframework.cglib` and included directly
within the spring-core JAR.
====

[TIP]
====
There are a few restrictions due to the fact that CGLIB dynamically adds features at
startup-time. In particular, configuration classes must not be final. However, as
of 4.3, any constructors are allowed on configuration classes, including the use of
`@Autowired` or a single non-default constructor declaration for default injection.

If you prefer to avoid any CGLIB-imposed limitations, consider declaring your `@Bean`
methods on non-`@Configuration` classes (for example, on plain `@Component` classes instead).
Cross-method calls between `@Bean` methods are not then intercepted, so you have
to exclusively rely on dependency injection at the constructor or method level there.
====



[[beans-java-composing-configuration-classes]]
=== Composing Java-based Configurations

Spring's Java-based configuration feature lets you compose annotations, which can reduce
the complexity of your configuration.


[[beans-java-using-import]]
==== Using the `@Import` Annotation

Much as the `<import/>` element is used within Spring XML files to aid in modularizing
configurations, the `@Import` annotation allows for loading `@Bean` definitions from
another configuration class, as the following example shows:

[source,java,indent=0]
[subs="verbatim,quotes"]
----
	@Configuration
	public class ConfigA {

		@Bean
		public A a() {
			return new A();
		}
	}

	@Configuration
	@Import(ConfigA.class)
	public class ConfigB {

		@Bean
		public B b() {
			return new B();
		}
	}
----

Now, rather than needing to specify both `ConfigA.class` and `ConfigB.class` when
instantiating the context, only `ConfigB` needs to be supplied explicitly, as the
following example shows:

[source,java,indent=0]
[subs="verbatim,quotes"]
----
	public static void main(String[] args) {
		ApplicationContext ctx = new AnnotationConfigApplicationContext(ConfigB.class);

		// now both beans A and B will be available...
		A a = ctx.getBean(A.class);
		B b = ctx.getBean(B.class);
	}
----

This approach simplifies container instantiation, as only one class needs to be dealt
with, rather than requiring you to remember a potentially large number of
`@Configuration` classes during construction.

TIP: As of Spring Framework 4.2, `@Import` also supports references regular component
classes, analogous to the `AnnotationConfigApplicationContext.register` method.
This is particularly useful if you want to avoid component scanning, by using a few
configuration classes as entry points to explicitly define all your components.

[[beans-java-injecting-imported-beans]]
===== Injecting Dependencies on Imported `@Bean` Definitions

The preceding example works but is simplistic. In most practical scenarios, beans have
dependencies on one another across configuration classes. When using XML, this is not an
issue, because no compiler is involved, and you can declare
`ref="someBean"` and trust Spring to work it out during container initialization.
When using `@Configuration` classes, the Java compiler places constraints on
the configuration model, in that references to other beans must be valid Java syntax.

Fortunately, solving this problem is simple. As <<beans-java-dependencies, we already discussed>>,
a `@Bean` method can have an arbitrary number of parameters that describe the bean
dependencies. Consider the following more real-world scenario with several `@Configuration`
classes, each depending on beans declared in the others:

[source,java,indent=0]
[subs="verbatim,quotes"]
----
	@Configuration
	public class ServiceConfig {

		@Bean
		public TransferService transferService(AccountRepository accountRepository) {
			return new TransferServiceImpl(accountRepository);
		}
	}

	@Configuration
	public class RepositoryConfig {

		@Bean
		public AccountRepository accountRepository(DataSource dataSource) {
			return new JdbcAccountRepository(dataSource);
		}
	}

	@Configuration
	@Import({ServiceConfig.class, RepositoryConfig.class})
	public class SystemTestConfig {

		@Bean
		public DataSource dataSource() {
			// return new DataSource
		}
	}

	public static void main(String[] args) {
		ApplicationContext ctx = new AnnotationConfigApplicationContext(SystemTestConfig.class);
		// everything wires up across configuration classes...
		TransferService transferService = ctx.getBean(TransferService.class);
		transferService.transfer(100.00, "A123", "C456");
	}
----

There is another way to achieve the same result. Remember that `@Configuration` classes are
ultimately only another bean in the container: This means that they can take advantage of
`@Autowired` and `@Value` injection and other features the same as any other bean.

[WARNING]
====
Make sure that the dependencies you inject that way are of the simplest kind only. `@Configuration`
classes are processed quite early during the initialization of the context, and forcing a dependency
to be injected this way may lead to unexpected early initialization. Whenever possible, resort to
parameter-based injection, as in the preceding example.

Also, be particularly careful with `BeanPostProcessor` and `BeanFactoryPostProcessor` definitions
through `@Bean`. Those should usually be declared as `static @Bean` methods, not triggering the
instantiation of their containing configuration class. Otherwise, `@Autowired` and `@Value` do not
work on the configuration class itself, since it is being created as a bean instance too early.
====

The following example shows how one bean can be autowired to another bean:

[source,java,indent=0]
[subs="verbatim,quotes"]
----
	@Configuration
	public class ServiceConfig {

		@Autowired
		private AccountRepository accountRepository;

		@Bean
		public TransferService transferService() {
			return new TransferServiceImpl(accountRepository);
		}
	}

	@Configuration
	public class RepositoryConfig {

		private final DataSource dataSource;

		@Autowired
		public RepositoryConfig(DataSource dataSource) {
			this.dataSource = dataSource;
		}

		@Bean
		public AccountRepository accountRepository() {
			return new JdbcAccountRepository(dataSource);
		}
	}

	@Configuration
	@Import({ServiceConfig.class, RepositoryConfig.class})
	public class SystemTestConfig {

		@Bean
		public DataSource dataSource() {
			// return new DataSource
		}
	}

	public static void main(String[] args) {
		ApplicationContext ctx = new AnnotationConfigApplicationContext(SystemTestConfig.class);
		// everything wires up across configuration classes...
		TransferService transferService = ctx.getBean(TransferService.class);
		transferService.transfer(100.00, "A123", "C456");
	}
----

TIP: Constructor injection in `@Configuration` classes is only supported as of Spring
Framework 4.3. Note also that there is no need to specify `@Autowired` if the target
bean defines only one constructor. In the preceding example, `@Autowired` is not necessary
on the `RepositoryConfig` constructor.

.[[beans-java-injecting-imported-beans-fq]]Fully-qualifying imported beans for ease of navigation
--
In the preceding scenario, using `@Autowired` works well and provides the desired
modularity, but determining exactly where the autowired bean definitions are declared is
still somewhat ambiguous. For example, as a developer looking at `ServiceConfig`, how do
you know exactly where the `@Autowired AccountRepository` bean is declared? It is not
explicit in the code, and this may be just fine. Remember that the
https://spring.io/tools/sts[Spring Tool Suite] provides tooling that
can render graphs showing how everything is wired, which may be all you need. Also,
your Java IDE can easily find all declarations and uses of the `AccountRepository` type
and quickly show you the location of `@Bean` methods that return that type.

In cases where this ambiguity is not acceptable and you wish to have direct navigation
from within your IDE from one `@Configuration` class to another, consider autowiring the
configuration classes themselves. The following example shows how to do so:

[source,java,indent=0]
[subs="verbatim,quotes"]
----
	@Configuration
	public class ServiceConfig {

		@Autowired
		private RepositoryConfig repositoryConfig;

		@Bean
		public TransferService transferService() {
			// navigate 'through' the config class to the @Bean method!
			return new TransferServiceImpl(repositoryConfig.accountRepository());
		}
	}
----

In the preceding situation, where `AccountRepository` is defined is completely explicit.
However, `ServiceConfig` is now tightly coupled to `RepositoryConfig`. That is the
tradeoff. This tight coupling can be somewhat mitigated by using interface-based or
abstract class-based `@Configuration` classes. Consider the following example:

[source,java,indent=0]
[subs="verbatim,quotes"]
----
	@Configuration
	public class ServiceConfig {

		@Autowired
		private RepositoryConfig repositoryConfig;

		@Bean
		public TransferService transferService() {
			return new TransferServiceImpl(repositoryConfig.accountRepository());
		}
	}

	@Configuration
	public interface RepositoryConfig {

		@Bean
		AccountRepository accountRepository();
	}

	@Configuration
	public class DefaultRepositoryConfig implements RepositoryConfig {

		@Bean
		public AccountRepository accountRepository() {
			return new JdbcAccountRepository(...);
		}
	}

	@Configuration
	@Import({ServiceConfig.class, DefaultRepositoryConfig.class})  // import the concrete config!
	public class SystemTestConfig {

		@Bean
		public DataSource dataSource() {
			// return DataSource
		}

	}

	public static void main(String[] args) {
		ApplicationContext ctx = new AnnotationConfigApplicationContext(SystemTestConfig.class);
		TransferService transferService = ctx.getBean(TransferService.class);
		transferService.transfer(100.00, "A123", "C456");
	}
----

Now `ServiceConfig` is loosely coupled with respect to the concrete
`DefaultRepositoryConfig`, and built-in IDE tooling is still useful: You can easily
get a type hierarchy of `RepositoryConfig` implementations. In this
way, navigating `@Configuration` classes and their dependencies becomes no different
than the usual process of navigating interface-based code.
--

TIP: If you want to influence the startup creation order of certain beans, consider
declaring some of them as `@Lazy` (for creation on first access instead of on startup)
or as `@DependsOn` certain other beans (making sure that specific other beans are
created before the current bean, beyond what the latter's direct dependencies imply).


[[beans-java-conditional]]
==== Conditionally Include `@Configuration` Classes or `@Bean` Methods

It is often useful to conditionally enable or disable a complete `@Configuration` class
or even individual `@Bean` methods, based on some arbitrary system state. One common
example of this is to use the `@Profile` annotation to activate beans only when a specific
profile has been enabled in the Spring `Environment` (see <<beans-definition-profiles>>
for details).

The `@Profile` annotation is actually implemented by using a much more flexible annotation
called {api-spring-framework}/context/annotation/Conditional.html[`@Conditional`].
The `@Conditional` annotation indicates specific
`org.springframework.context.annotation.Condition` implementations that should be
consulted before a `@Bean` is registered.

Implementations of the `Condition` interface provide a `matches(...)`
method that returns `true` or `false`. For example, the following listing shows the actual
`Condition` implementation used for `@Profile`:

[source,java,indent=0]
[subs="verbatim,quotes"]
----
	@Override
	public boolean matches(ConditionContext context, AnnotatedTypeMetadata metadata) {
		if (context.getEnvironment() != null) {
			// Read the @Profile annotation attributes
			MultiValueMap<String, Object> attrs = metadata.getAllAnnotationAttributes(Profile.class.getName());
			if (attrs != null) {
				for (Object value : attrs.get("value")) {
					if (context.getEnvironment().acceptsProfiles(((String[]) value))) {
						return true;
					}
				}
				return false;
			}
		}
		return true;
	}
----

See the {api-spring-framework}/context/annotation/Conditional.html[`@Conditional`]
javadoc for more detail.


[[beans-java-combining]]
==== Combining Java and XML Configuration

Spring's `@Configuration` class support does not aim to be a 100% complete replacement
for Spring XML. Some facilities, such as Spring XML namespaces, remain an ideal way to
configure the container. In cases where XML is convenient or necessary, you have a
choice: either instantiate the container in an "`XML-centric`" way by using, for example,
`ClassPathXmlApplicationContext`, or instantiate it in a "`Java-centric`" way by using
`AnnotationConfigApplicationContext` and the `@ImportResource` annotation to import XML
as needed.

[[beans-java-combining-xml-centric]]
===== XML-centric Use of `@Configuration` Classes

It may be preferable to bootstrap the Spring container from XML and include
`@Configuration` classes in an ad-hoc fashion. For example, in a large existing codebase
that uses Spring XML, it is easier to create `@Configuration` classes on an
as-needed basis and include them from the existing XML files. Later in this section, we cover the
options for using `@Configuration` classes in this kind of "`XML-centric`" situation.

.[[beans-java-combining-xml-centric-declare-as-bean]]Declaring `@Configuration` classes as plain Spring `<bean/>` elements
--
Remember that `@Configuration` classes are ultimately bean definitions in the
container. In this series examples, we create a `@Configuration` class named `AppConfig` and
include it within `system-test-config.xml` as a `<bean/>` definition. Because
`<context:annotation-config/>` is switched on, the container recognizes the
`@Configuration` annotation and processes the `@Bean` methods declared in `AppConfig`
properly.

The following example shows an ordinary configuration class in Java:

[source,java,indent=0]
[subs="verbatim,quotes"]
----
	@Configuration
	public class AppConfig {

		@Autowired
		private DataSource dataSource;

		@Bean
		public AccountRepository accountRepository() {
			return new JdbcAccountRepository(dataSource);
		}

		@Bean
		public TransferService transferService() {
			return new TransferService(accountRepository());
		}
	}
----

The following example shows part of a sample `system-test-config.xml` file:

[source,xml,indent=0]
[subs="verbatim,quotes"]
----
	<beans>
		<!-- enable processing of annotations such as @Autowired and @Configuration -->
		<context:annotation-config/>
		<context:property-placeholder location="classpath:/com/acme/jdbc.properties"/>

		<bean class="com.acme.AppConfig"/>

		<bean class="org.springframework.jdbc.datasource.DriverManagerDataSource">
			<property name="url" value="${jdbc.url}"/>
			<property name="username" value="${jdbc.username}"/>
			<property name="password" value="${jdbc.password}"/>
		</bean>
	</beans>
----

The following example shows a possible `jdbc.properties` file:

[literal]
[subs="verbatim,quotes"]
----
jdbc.url=jdbc:hsqldb:hsql://localhost/xdb
jdbc.username=sa
jdbc.password=
----

[source,java,indent=0]
[subs="verbatim,quotes"]
----
	public static void main(String[] args) {
		ApplicationContext ctx = new ClassPathXmlApplicationContext("classpath:/com/acme/system-test-config.xml");
		TransferService transferService = ctx.getBean(TransferService.class);
		// ...
	}
----

NOTE: In `system-test-config.xml` file, the `AppConfig` `<bean/>` does not declare an `id`
element. While it would be acceptable to do so, it is unnecessary, given that no other bean
ever refers to it, and it is unlikely to be explicitly fetched from the container by name.
Similarly, the `DataSource` bean is only ever autowired by type, so an explicit bean `id`
is not strictly required.
--

.[[beans-java-combining-xml-centric-component-scan]] Using <context:component-scan/> to pick up `@Configuration` classes
--
Because `@Configuration` is meta-annotated with `@Component`, `@Configuration`-annotated
classes are automatically candidates for component scanning. Using the same scenario as
describe in the previous example, we can redefine `system-test-config.xml` to take advantage of component-scanning.
Note that, in this case, we need not explicitly declare
`<context:annotation-config/>`, because `<context:component-scan/>` enables the same
functionality.

The following example shows the modified `system-test-config.xml` file:

[source,xml,indent=0]
[subs="verbatim,quotes"]
----
	<beans>
		<!-- picks up and registers AppConfig as a bean definition -->
		<context:component-scan base-package="com.acme"/>
		<context:property-placeholder location="classpath:/com/acme/jdbc.properties"/>

		<bean class="org.springframework.jdbc.datasource.DriverManagerDataSource">
			<property name="url" value="${jdbc.url}"/>
			<property name="username" value="${jdbc.username}"/>
			<property name="password" value="${jdbc.password}"/>
		</bean>
	</beans>
----
--

[[beans-java-combining-java-centric]]
===== `@Configuration` Class-centric Use of XML with `@ImportResource`

In applications where `@Configuration` classes are the primary mechanism for configuring
the container, it is still likely necessary to use at least some XML. In these
scenarios, you can use `@ImportResource` and define only as much XML as you need. Doing
so achieves a "`Java-centric`" approach to configuring the container and keeps XML to a
bare minimum. The following example (which includes a configuration class, an XML file
that defines a bean, a properties file, and the `main` class) shows how to use
the `@ImportResource` annotation to achieve "`Java-centric`" configuration that uses XML
as needed:

[source,java,indent=0]
[subs="verbatim,quotes"]
----
	@Configuration
	@ImportResource("classpath:/com/acme/properties-config.xml")
	public class AppConfig {

		@Value("${jdbc.url}")
		private String url;

		@Value("${jdbc.username}")
		private String username;

		@Value("${jdbc.password}")
		private String password;

		@Bean
		public DataSource dataSource() {
			return new DriverManagerDataSource(url, username, password);
		}
	}
----

[source,xml,indent=0]
[subs="verbatim,quotes"]
----
	properties-config.xml
	<beans>
		<context:property-placeholder location="classpath:/com/acme/jdbc.properties"/>
	</beans>
----

[literal]
[subs="verbatim,quotes"]
----
jdbc.properties
jdbc.url=jdbc:hsqldb:hsql://localhost/xdb
jdbc.username=sa
jdbc.password=
----

[source,java,indent=0]
[subs="verbatim,quotes"]
----
	public static void main(String[] args) {
		ApplicationContext ctx = new AnnotationConfigApplicationContext(AppConfig.class);
		TransferService transferService = ctx.getBean(TransferService.class);
		// ...
	}
----



[[beans-environment]]
== Environment Abstraction

The {api-spring-framework}/core/env/Environment.html[`Environment`] interface
is an abstraction integrated in the container that models two key
aspects of the application environment: <<beans-definition-profiles, profiles>>
and <<beans-property-source-abstraction, properties>>.

A profile is a named, logical group of bean definitions to be registered with the
container only if the given profile is active. Beans may be assigned to a profile
whether defined in XML or with annotations. The role of the `Environment` object with
relation to profiles is in determining which profiles (if any) are currently active,
and which profiles (if any) should be active by default.

Properties play an important role in almost all applications and may originate from
a variety of sources: properties files, JVM system properties, system environment
variables, JNDI, servlet context parameters, ad-hoc `Properties` objects, `Map` objects, and so
on. The role of the `Environment` object with relation to properties is to provide the
user with a convenient service interface for configuring property sources and resolving
properties from them.



[[beans-definition-profiles]]
=== Bean Definition Profiles

Bean definition profiles provide a mechanism in the core container that allows for
registration of different beans in different environments. The word, "`environment,`"
can mean different things to different users, and this feature can help with many
use cases, including:

* Working against an in-memory datasource in development versus looking up that same
datasource from JNDI when in QA or production.
* Registering monitoring infrastructure only when deploying an application into a
performance environment.
* Registering customized implementations of beans for customer A versus customer
B deployments.

Consider the first use case in a practical application that requires a
`DataSource`. In a test environment, the configuration might resemble the following:

[source,java,indent=0]
[subs="verbatim,quotes"]
----
	@Bean
	public DataSource dataSource() {
		return new EmbeddedDatabaseBuilder()
			.setType(EmbeddedDatabaseType.HSQL)
			.addScript("my-schema.sql")
			.addScript("my-test-data.sql")
			.build();
	}
----

Now consider how this application can be deployed into a QA or production
environment, assuming that the datasource for the application is registered
with the production application server's JNDI directory. Our `dataSource` bean
now looks like the following listing:

[source,java,indent=0]
[subs="verbatim,quotes"]
----
	@Bean(destroyMethod="")
	public DataSource dataSource() throws Exception {
		Context ctx = new InitialContext();
		return (DataSource) ctx.lookup("java:comp/env/jdbc/datasource");
	}
----

The problem is how to switch between using these two variations based on the
current environment. Over time, Spring users have devised a number of ways to
get this done, usually relying on a combination of system environment variables
and XML `<import/>` statements containing `${placeholder}` tokens that resolve
to the correct configuration file path depending on the value of an environment
variable. Bean definition profiles is a core container feature that provides a
solution to this problem.

If we generalize the use case shown in the preceding example of environment-specific bean
definitions, we end up with the need to register certain bean definitions in
certain contexts but not in others. You could say that you want to register a
certain profile of bean definitions in situation A and a different profile in
situation B. We start by updating our configuration to reflect this need.


[[beans-definition-profiles-java]]
==== Using `@Profile`

The {api-spring-framework}/context/annotation/Profile.html[`@Profile`]
annotation lets you indicate that a component is eligible for registration
when one or more specified profiles are active. Using our preceding example, we
can rewrite the `dataSource` configuration as follows:

[source,java,indent=0]
[subs="verbatim,quotes"]
----
	@Configuration
	**@Profile("development")**
	public class StandaloneDataConfig {

		@Bean
		public DataSource dataSource() {
			return new EmbeddedDatabaseBuilder()
				.setType(EmbeddedDatabaseType.HSQL)
				.addScript("classpath:com/bank/config/sql/schema.sql")
				.addScript("classpath:com/bank/config/sql/test-data.sql")
				.build();
		}
	}
----

[source,java,indent=0]
[subs="verbatim,quotes"]
----
	@Configuration
	**@Profile("production")**
	public class JndiDataConfig {

		@Bean(destroyMethod="")
		public DataSource dataSource() throws Exception {
			Context ctx = new InitialContext();
			return (DataSource) ctx.lookup("java:comp/env/jdbc/datasource");
		}
	}
----

NOTE: As mentioned earlier, with `@Bean` methods, you typically choose to use programmatic
JNDI lookups, by using either Spring's `JndiTemplate`/`JndiLocatorDelegate` helpers or the
straight JNDI `InitialContext` usage shown earlier but not the `JndiObjectFactoryBean`
variant, which would force you to declare the return type as the `FactoryBean` type.

The profile string may contain a simple profile name (for example, `production`) or a
profile expression. A profile expression allows for more complicated profile logic to be
expressed (for example, `production & us-east`). The following operators are supported in
profile expressions:

* `!`: A logical "`not`" of the profile
* `&`: A logical "`and`" of the profiles
* `|`: A logical "`or`" of the profiles

NOTE: You cannot mix the `&` and `|` operators without using parentheses. For example,
`production & us-east | eu-central` is not a valid expression. It must be expressed as
`production & (us-east | eu-central)`.

You can use `@Profile` as a <<beans-meta-annotations, meta-annotation>> for the purpose
of creating a custom composed annotation. The following example defines a custom
`@Production` annotation that you can use as a drop-in replacement for
`@Profile("production")`:

[source,java,indent=0]
[subs="verbatim,quotes"]
----
	@Target(ElementType.TYPE)
	@Retention(RetentionPolicy.RUNTIME)
	**@Profile("production")**
	public @interface Production {
	}
----

TIP: If a `@Configuration` class is marked with `@Profile`, all of the `@Bean` methods and
`@Import` annotations associated with that class are bypassed unless one or more of
the specified profiles are active. If a `@Component` or `@Configuration` class is marked
with `@Profile({"p1", "p2"})`, that class is not registered or processed unless
profiles 'p1' or 'p2' have been activated. If a given profile is prefixed with the
NOT operator (`!`), the annotated element is registered only if the profile is not
active. For example, given `@Profile({"p1", "!p2"})`, registration will occur if profile
'p1' is active or if profile 'p2' is not active.

`@Profile` can also be declared at the method level to include only one particular bean
of a configuration class (for example, for alternative variants of a particular bean), as
the following example shows:

[source,java,indent=0]
[subs="verbatim,quotes"]
----
	@Configuration
	public class AppConfig {

		@Bean("dataSource")
		@Profile("development") <1>
		public DataSource standaloneDataSource() {
			return new EmbeddedDatabaseBuilder()
				.setType(EmbeddedDatabaseType.HSQL)
				.addScript("classpath:com/bank/config/sql/schema.sql")
				.addScript("classpath:com/bank/config/sql/test-data.sql")
				.build();
		}

		@Bean("dataSource")
		@Profile("production") <2>
		public DataSource jndiDataSource() throws Exception {
			Context ctx = new InitialContext();
			return (DataSource) ctx.lookup("java:comp/env/jdbc/datasource");
		}
	}
----
<1> The `standaloneDataSource` method is available only in the `development` profile.
<2> The `jndiDataSource` method is available only in the `production` profile.
====

[NOTE]
====
With `@Profile` on `@Bean` methods, a special scenario may apply: In the case of
overloaded `@Bean` methods of the same Java method name (analogous to constructor
overloading), a `@Profile` condition needs to be consistently declared on all
overloaded methods. If the conditions are inconsistent, only the condition on the
first declaration among the overloaded methods matters. Therefore, `@Profile` can
not be used to select an overloaded method with a particular argument signature over
another. Resolution between all factory methods for the same bean follows Spring's
constructor resolution algorithm at creation time.

If you want to define alternative beans with different profile conditions,
use distinct Java method names that point to the same bean name by using the `@Bean` name
attribute, as shown in the preceding example. If the argument signatures are all
the same (for example, all of the variants have no-arg factory methods), this is the only
way to represent such an arrangement in a valid Java class in the first place
(since there can only be one method of a particular name and argument signature).


[[beans-definition-profiles-xml]]
==== XML Bean Definition Profiles

The XML counterpart is the `profile` attribute of the `<beans>` element. Our preceding sample
configuration can be rewritten in two XML files, as follows:

[source,xml,indent=0]
[subs="verbatim,quotes"]
----
	<beans profile="development"
		xmlns="http://www.springframework.org/schema/beans"
		xmlns:xsi="http://www.w3.org/2001/XMLSchema-instance"
		xmlns:jdbc="http://www.springframework.org/schema/jdbc"
		xsi:schemaLocation="...">

		<jdbc:embedded-database id="dataSource">
			<jdbc:script location="classpath:com/bank/config/sql/schema.sql"/>
			<jdbc:script location="classpath:com/bank/config/sql/test-data.sql"/>
		</jdbc:embedded-database>
	</beans>
----

[source,xml,indent=0]
[subs="verbatim,quotes"]
----
	<beans profile="production"
		xmlns="http://www.springframework.org/schema/beans"
		xmlns:xsi="http://www.w3.org/2001/XMLSchema-instance"
		xmlns:jee="http://www.springframework.org/schema/jee"
		xsi:schemaLocation="...">

		<jee:jndi-lookup id="dataSource" jndi-name="java:comp/env/jdbc/datasource"/>
	</beans>
----

It is also possible to avoid that split and nest `<beans/>` elements within the same file,
as the following example shows:

[source,xml,indent=0]
[subs="verbatim,quotes"]
----
	<beans xmlns="http://www.springframework.org/schema/beans"
		xmlns:xsi="http://www.w3.org/2001/XMLSchema-instance"
		xmlns:jdbc="http://www.springframework.org/schema/jdbc"
		xmlns:jee="http://www.springframework.org/schema/jee"
		xsi:schemaLocation="...">

		<!-- other bean definitions -->

		<beans profile="development">
			<jdbc:embedded-database id="dataSource">
				<jdbc:script location="classpath:com/bank/config/sql/schema.sql"/>
				<jdbc:script location="classpath:com/bank/config/sql/test-data.sql"/>
			</jdbc:embedded-database>
		</beans>

		<beans profile="production">
			<jee:jndi-lookup id="dataSource" jndi-name="java:comp/env/jdbc/datasource"/>
		</beans>
	</beans>
----

The `spring-bean.xsd` has been constrained to allow such elements only as the
last ones in the file. This should help provide flexibility without incurring
clutter in the XML files.

[NOTE]
=====
The XML counterpart does not support the profile expressions described earlier. It is possible,
however, to negate a profile by using the `!` operator. It is also possible to apply a logical
"`and`" by nesting the profiles, as the following example shows:

[source,xml,indent=0]
[subs="verbatim,quotes"]
----
	<beans xmlns="http://www.springframework.org/schema/beans"
		xmlns:xsi="http://www.w3.org/2001/XMLSchema-instance"
		xmlns:jdbc="http://www.springframework.org/schema/jdbc"
		xmlns:jee="http://www.springframework.org/schema/jee"
		xsi:schemaLocation="...">

		<!-- other bean definitions -->

		<beans profile="production">
			<beans profile="us-east">
				<jee:jndi-lookup id="dataSource" jndi-name="java:comp/env/jdbc/datasource"/>
			</beans>
		</beans>
	</beans>
----

In the preceding example, the `dataSource` bean is exposed if both the `production` and
`us-east` profiles are active.
=====


[[beans-definition-profiles-enable]]
==== Activating a Profile

Now that we have updated our configuration, we still need to instruct Spring which
profile is active. If we started our sample application right now, we would see
a `NoSuchBeanDefinitionException` thrown, because the container could not find
the Spring bean named `dataSource`.

Activating a profile can be done in several ways, but the most straightforward is to do
it programmatically against the `Environment` API which is available through an
`ApplicationContext`. The following example shows how to do so:

[source,java,indent=0]
[subs="verbatim,quotes"]
----
	AnnotationConfigApplicationContext ctx = new AnnotationConfigApplicationContext();
	ctx.getEnvironment().setActiveProfiles("development");
	ctx.register(SomeConfig.class, StandaloneDataConfig.class, JndiDataConfig.class);
	ctx.refresh();
----

In addition, you can also declaratively activate profiles through the
`spring.profiles.active` property, which may be specified through system environment
variables, JVM system properties, servlet context parameters in `web.xml`, or even as an
entry in JNDI (see <<beans-property-source-abstraction>>). In integration tests, active
profiles can be declared by using the `@ActiveProfiles` annotation in the `spring-test`
module (see <<testing.adoc#testcontext-ctx-management-env-profiles,
context configuration with environment profiles>>).

Note that profiles are not an "`either-or`" proposition. You can activate multiple
profiles at once. Programmatically, you can provide multiple profile names to the
`setActiveProfiles()` method, which accepts `String...` varargs. The following example
activates multiple profiles:

[source,java,indent=0]
[subs="verbatim,quotes"]
----
	ctx.getEnvironment().setActiveProfiles("profile1", "profile2");
----

Declaratively, `spring.profiles.active` may accept a comma-separated list of profile names,
as the following example shows:

[source,java,indent=0]
[subs="verbatim,quotes"]
----
	-Dspring.profiles.active="profile1,profile2"
----


[[beans-definition-profiles-default]]
==== Default Profile

The default profile represents the profile that is enabled by default. Consider the
following example:

[source,java,indent=0]
[subs="verbatim,quotes"]
----
	@Configuration
	**@Profile("default")**
	public class DefaultDataConfig {

		@Bean
		public DataSource dataSource() {
			return new EmbeddedDatabaseBuilder()
				.setType(EmbeddedDatabaseType.HSQL)
				.addScript("classpath:com/bank/config/sql/schema.sql")
				.build();
		}
	}
----

If no profile is active, the `dataSource` is created. You can see this
as a way to provide a default definition for one or more beans. If any
profile is enabled, the default profile does not apply.

You can change the name of the default profile by using `setDefaultProfiles()` on
the `Environment` or ,declaratively, by using the `spring.profiles.default` property.



[[beans-property-source-abstraction]]
=== `PropertySource` Abstraction

Spring's `Environment` abstraction provides search operations over a configurable
hierarchy of property sources. Consider the following listing:

[source,java,indent=0]
[subs="verbatim,quotes"]
----
ApplicationContext ctx = new GenericApplicationContext();
Environment env = ctx.getEnvironment();
boolean containsMyProperty = env.containsProperty("my-property");
System.out.println("Does my environment contain the 'my-property' property? " + containsMyProperty);
----

In the preceding snippet, we see a high-level way of asking Spring whether the `my-property` property is
defined for the current environment. To answer this question, the `Environment` object performs
a search over a set of {api-spring-framework}/core/env/PropertySource.html[`PropertySource`]
objects. A `PropertySource` is a simple abstraction over any source of key-value pairs, and
Spring's {api-spring-framework}/core/env/StandardEnvironment.html[`StandardEnvironment`]
is configured with two PropertySource objects -- one representing the set of JVM system properties
(`System.getProperties()`) and one representing the set of system environment variables
(`System.getenv()`).

NOTE: These default property sources are present for `StandardEnvironment`, for use in standalone
applications. {api-spring-framework}/web/context/support/StandardServletEnvironment.html[`StandardServletEnvironment`]
is populated with additional default property sources including servlet config and servlet
context parameters. It can optionally enable a {api-spring-framework}/jndi/JndiPropertySource.html[`JndiPropertySource`].
See the javadoc for details.

Concretely, when you use the `StandardEnvironment`, the call to `env.containsProperty("my-property")`
returns true if a `my-property` system property or `my-property` environment variable is present at
runtime.

[TIP]
====
The search performed is hierarchical. By default, system properties have precedence over
environment variables. So, if the `my-property` property happens to be set in both places during
a call to `env.getProperty("my-property")`, the system property value "`wins`" and is returned.
Note that property values are not merged
but rather completely overridden by a preceding entry.

For a common `StandardServletEnvironment`, the full hierarchy is as follows, with the
highest-precedence entries at the top:

. ServletConfig parameters (if applicable -- for example, in case of a `DispatcherServlet` context)
. ServletContext parameters (web.xml context-param entries)
. JNDI environment variables (`java:comp/env/` entries)
. JVM system properties (`-D` command-line arguments)
. JVM system environment (operating system environment variables)
====

Most importantly, the entire mechanism is configurable. Perhaps you have a custom source
of properties that you want to integrate into this search. To do so, implement
and instantiate your own `PropertySource` and add it to the set of `PropertySources` for the
current `Environment`. The following example shows how to do so:

[source,java,indent=0]
[subs="verbatim,quotes"]
----
ConfigurableApplicationContext ctx = new GenericApplicationContext();
MutablePropertySources sources = ctx.getEnvironment().getPropertySources();
sources.addFirst(new MyPropertySource());
----

In the preceding code, `MyPropertySource` has been added with highest precedence in the
search. If it contains a  `my-property` property, the property is detected and returned, in favor of
any `my-property` property in any other `PropertySource`. The
{api-spring-framework}/core/env/MutablePropertySources.html[`MutablePropertySources`]
API exposes a number of methods that allow for precise manipulation of the set of
property sources.



[[beans-using-propertysource]]
=== Using `@PropertySource`

The {api-spring-framework}/context/annotation/PropertySource.html[`@PropertySource`]
annotation provides a convenient and declarative mechanism for adding a `PropertySource`
to Spring's `Environment`.

Given a file called `app.properties` that contains the key-value pair `testbean.name=myTestBean`,
the following `@Configuration` class uses `@PropertySource` in such a way that
a call to `testBean.getName()` returns `myTestBean`:

[source,java,indent=0]
[subs="verbatim,quotes"]
----
   @Configuration
   **@PropertySource("classpath:/com/myco/app.properties")**
   public class AppConfig {

	   @Autowired
	   Environment env;

	   @Bean
	   public TestBean testBean() {
		   TestBean testBean = new TestBean();
		   testBean.setName(env.getProperty("testbean.name"));
		   return testBean;
	   }
   }
----

Any `${...}` placeholders present in a `@PropertySource` resource location are
resolved against the set of property sources already registered against the
environment, as the following example shows:

[source,java,indent=0]
[subs="verbatim,quotes"]
----
   @Configuration
   @PropertySource("classpath:/com/${my.placeholder:default/path}/app.properties")
   public class AppConfig {

	   @Autowired
	   Environment env;

	   @Bean
	   public TestBean testBean() {
		   TestBean testBean = new TestBean();
		   testBean.setName(env.getProperty("testbean.name"));
		   return testBean;
	   }
   }
----

Assuming that `my.placeholder` is present in one of the property sources already
registered (for example, system properties or environment variables), the placeholder is
resolved to the corresponding value. If not, then `default/path` is used
as a default. If no default is specified and a property cannot be resolved, an
`IllegalArgumentException` is thrown.

NOTE: The `@PropertySource` annotation is repeatable, according to Java 8 conventions.
However, all such `@PropertySource` annotations need to be declared at the same
level, either directly on the configuration class or as meta-annotations within the
same custom annotation. Mixing direct annotations and meta-annotations is not
recommended, since direct annotations effectively override meta-annotations.



[[beans-placeholder-resolution-in-statements]]
=== Placeholder Resolution in Statements

Historically, the value of placeholders in elements could be resolved only against
JVM system properties or environment variables. This is no longer the case. Because
the `Environment` abstraction is integrated throughout the container, it is easy to
route resolution of placeholders through it. This means that you may configure the
resolution process in any way you like. You can change the precedence of searching through
system properties and environment variables or remove them entirely. You can also add your
own property sources to the mix, as appropriate.

Concretely, the following statement works regardless of where the `customer`
property is defined, as long as it is available in the `Environment`:

[source,xml,indent=0]
[subs="verbatim,quotes"]
----
	<beans>
		<import resource="com/bank/service/${customer}-config.xml"/>
	</beans>
----




[[context-load-time-weaver]]
== Registering a `LoadTimeWeaver`

The `LoadTimeWeaver` is used by Spring to dynamically transform classes as they are
loaded into the Java virtual machine (JVM).

To enable load-time weaving, you can add the `@EnableLoadTimeWeaving` to one of your
`@Configuration` classes, as the following example shows:

[source,java,indent=0]
[subs="verbatim,quotes"]
----
	@Configuration
	@EnableLoadTimeWeaving
	public class AppConfig {
	}
----

Alternatively, for XML configuration, you can use the `context:load-time-weaver` element:

[source,xml,indent=0]
[subs="verbatim,quotes"]
----
	<beans>
		<context:load-time-weaver/>
	</beans>
----

Once configured for the `ApplicationContext`, any bean within that `ApplicationContext`
may implement `LoadTimeWeaverAware`, thereby receiving a reference to the load-time
weaver instance. This is particularly useful in combination with
<<data-access.adoc#orm-jpa, Spring's JPA support>> where load-time weaving may be
necessary for JPA class transformation.
Consult the
{api-spring-framework}/orm/jpa/LocalContainerEntityManagerFactoryBean.html[`LocalContainerEntityManagerFactoryBean`]
javadoc for more detail. For more on AspectJ load-time weaving, see <<aop-aj-ltw>>.




[[context-introduction]]
== Additional Capabilities of the `ApplicationContext`

As discussed in the <<beans, chapter introduction>>, the `org.springframework.beans.factory`
package provides basic functionality for managing and manipulating beans, including in a
programmatic way. The `org.springframework.context` package adds the
{api-spring-framework}/context/ApplicationContext.html[`ApplicationContext`]
interface, which extends the `BeanFactory` interface, in addition to extending other
interfaces to provide additional functionality in a more application
framework-oriented style. Many people use the `ApplicationContext` in a completely
declarative fashion, not even creating it programmatically, but instead relying on
support classes such as `ContextLoader` to automatically instantiate an
`ApplicationContext` as part of the normal startup process of a Java EE web application.

To enhance `BeanFactory` functionality in a more framework-oriented style, the context
package also provides the following functionality:

* Access to messages in i18n-style, through the `MessageSource` interface.
* Access to resources, such as URLs and files, through the `ResourceLoader` interface.
* Event publication, namely to beans that implement the `ApplicationListener` interface,
  through the use of the `ApplicationEventPublisher` interface.
* Loading of multiple (hierarchical) contexts, letting each be focused on one
  particular layer, such as the web layer of an application, through the
  `HierarchicalBeanFactory` interface.



[[context-functionality-messagesource]]
=== Internationalization using `MessageSource`

The `ApplicationContext` interface extends an interface called `MessageSource` and,
therefore, provides internationalization ("`i18n`") functionality. Spring also provides the
`HierarchicalMessageSource` interface, which can resolve messages hierarchically.
Together, these interfaces provide the foundation upon which Spring effects message
resolution. The methods defined on these interfaces include:

* `String getMessage(String code, Object[] args, String default, Locale loc)`: The basic
  method used to retrieve a message from the `MessageSource`. When no message is found
  for the specified locale, the default message is used. Any arguments passed in become
  replacement values, using the `MessageFormat` functionality provided by the standard
  library.
* `String getMessage(String code, Object[] args, Locale loc)`: Essentially the same as
  the previous method but with one difference: No default message can be specified. If
  the message cannot be found, a `NoSuchMessageException` is thrown.
* `String getMessage(MessageSourceResolvable resolvable, Locale locale)`: All properties
  used in the preceding methods are also wrapped in a class named
  `MessageSourceResolvable`, which you can use with this method.

When an `ApplicationContext` is loaded, it automatically searches for a `MessageSource`
bean defined in the context. The bean must have the name `messageSource`. If such a bean
is found, all calls to the preceding methods are delegated to the message source. If no
message source is found, the `ApplicationContext` attempts to find a parent containing a
bean with the same name. If it does, it uses that bean as the `MessageSource`. If the
`ApplicationContext` cannot find any source for messages, an empty
`DelegatingMessageSource` is instantiated in order to be able to accept calls to the
methods defined above.

Spring provides two `MessageSource` implementations, `ResourceBundleMessageSource` and
`StaticMessageSource`. Both implement `HierarchicalMessageSource` in order to do nested
messaging. The `StaticMessageSource` is rarely used but provides programmatic ways to
add messages to the source. The following example shows `ResourceBundleMessageSource`:

[source,xml,indent=0]
[subs="verbatim,quotes"]
----
	<beans>
		<bean id="messageSource"
				class="org.springframework.context.support.ResourceBundleMessageSource">
			<property name="basenames">
				<list>
					<value>format</value>
					<value>exceptions</value>
					<value>windows</value>
				</list>
			</property>
		</bean>
	</beans>
----

The example assumes that you have three resource bundles called `format`, `exceptions` and `windows`
defined in your classpath. Any request to resolve a message is
handled in the JDK-standard way of resolving messages through `ResourceBundle` objects. For the
purposes of the example, assume the contents of two of the above resource bundle files
are as follows:

[source,java,indent=0]
[subs="verbatim,quotes"]
----
	# in format.properties
	message=Alligators rock!
----

[source,java,indent=0]
[subs="verbatim,quotes"]
----
	# in exceptions.properties
	argument.required=The {0} argument is required.
----

The next example shows a program to execute the `MessageSource` functionality.
Remember that all `ApplicationContext` implementations are also `MessageSource`
implementations and so can be cast to the `MessageSource` interface.

[source,java,indent=0]
[subs="verbatim,quotes"]
----
	public static void main(String[] args) {
		MessageSource resources = new ClassPathXmlApplicationContext("beans.xml");
		String message = resources.getMessage("message", null, "Default", null);
		System.out.println(message);
	}
----

The resulting output from the above program is as follows:

[literal]
[subs="verbatim,quotes"]
----
Alligators rock!
----

To summarize, the `MessageSource` is defined in a file called `beans.xml`, which
exists at the root of your classpath. The `messageSource` bean definition refers to a
number of resource bundles through its `basenames` property. The three files that are
passed in the list to the `basenames` property exist as files at the root of your
classpath and are called `format.properties`, `exceptions.properties`, and
`windows.properties`, respectively.

The next example shows arguments passed to the message lookup. These arguments are
converted into `String` objects and inserted into placeholders in the lookup message.

[source,xml,indent=0]
[subs="verbatim,quotes"]
----
	<beans>

		<!-- this MessageSource is being used in a web application -->
		<bean id="messageSource" class="org.springframework.context.support.ResourceBundleMessageSource">
			<property name="basename" value="exceptions"/>
		</bean>

		<!-- lets inject the above MessageSource into this POJO -->
		<bean id="example" class="com.something.Example">
			<property name="messages" ref="messageSource"/>
		</bean>

	</beans>
----

[source,java,indent=0]
[subs="verbatim,quotes"]
----
	public class Example {

		private MessageSource messages;

		public void setMessages(MessageSource messages) {
			this.messages = messages;
		}

		public void execute() {
			String message = this.messages.getMessage("argument.required",
				new Object [] {"userDao"}, "Required", null);
			System.out.println(message);
		}
	}
----

The resulting output from the invocation of the `execute()` method is as follows:

[literal]
[subs="verbatim,quotes"]
----
The userDao argument is required.
----

With regard to internationalization ("`i18n`"), Spring's various `MessageSource`
implementations follow the same locale resolution and fallback rules as the standard JDK
`ResourceBundle`. In short, and continuing with the example `messageSource` defined
previously, if you want to resolve messages against the British (`en-GB`) locale, you
would create files called `format_en_GB.properties`, `exceptions_en_GB.properties`, and
`windows_en_GB.properties`, respectively.

Typically, locale resolution is managed by the surrounding environment of the
application. In the following example, the locale against which (British) messages are
resolved is specified manually:

[literal]
[subs="verbatim,quotes"]
----
# in exceptions_en_GB.properties
argument.required=Ebagum lad, the {0} argument is required, I say, required.
----

[source,java,indent=0]
[subs="verbatim,quotes"]
----
	public static void main(final String[] args) {
		MessageSource resources = new ClassPathXmlApplicationContext("beans.xml");
		String message = resources.getMessage("argument.required",
			new Object [] {"userDao"}, "Required", Locale.UK);
		System.out.println(message);
	}
----

The resulting output from the running of the above program is as follows:

[literal]
[subs="verbatim,quotes"]
----
Ebagum lad, the 'userDao' argument is required, I say, required.
----

You can also use the `MessageSourceAware` interface to acquire a reference to any
`MessageSource` that has been defined. Any bean that is defined in an
`ApplicationContext` that implements the `MessageSourceAware` interface is injected with
the application context's `MessageSource` when the bean is created and configured.

NOTE: As an alternative to `ResourceBundleMessageSource`, Spring provides a
`ReloadableResourceBundleMessageSource` class. This variant supports the same bundle
file format but is more flexible than the standard JDK based
`ResourceBundleMessageSource` implementation. In particular, it allows for reading
files from any Spring resource location (not only from the classpath) and supports hot
reloading of bundle property files (while efficiently caching them in between).
See the {api-spring-framework}/context/support/ReloadableResourceBundleMessageSource.html[`ReloadableResourceBundleMessageSource`]
javadoc for details.



[[context-functionality-events]]
=== Standard and Custom Events

Event handling in the `ApplicationContext` is provided through the `ApplicationEvent`
class and the `ApplicationListener` interface. If a bean that implements the
`ApplicationListener` interface is deployed into the context, every time an
`ApplicationEvent` gets published to the `ApplicationContext`, that bean is notified.
Essentially, this is the standard Observer design pattern.

TIP: As of Spring 4.2, the event infrastructure has been significantly improved and offers
an <<context-functionality-events-annotation, annotation-based model>> as well as the
ability to publish any arbitrary event (that is, an object that does not necessarily
extend from `ApplicationEvent`). When such an object is published, we wrap it in an
event for you.

The following table describes the standard events that Spring provides:

[[beans-ctx-events-tbl]]
.Built-in Events
[cols="30%,70%"]
|===
| Event| Explanation

| `ContextRefreshedEvent`
| Published when the `ApplicationContext` is initialized or refreshed (for example, by
  using the `refresh()` method on the `ConfigurableApplicationContext` interface).
  Here, "`initialized`" means that all beans are loaded, post-processor beans are detected
  and activated, singletons are pre-instantiated, and the `ApplicationContext` object is
  ready for use. As long as the context has not been closed, a refresh can be triggered
  multiple times, provided that the chosen `ApplicationContext` actually supports such
  "`hot`" refreshes. For example, `XmlWebApplicationContext` supports hot refreshes, but
  `GenericApplicationContext` does not.

| `ContextStartedEvent`
| Published when the `ApplicationContext` is started by using the `start()` method on the
  `ConfigurableApplicationContext` interface. Here, "`started`" means that all `Lifecycle`
  beans receive an explicit start signal. Typically, this signal is used to restart beans
  after an explicit stop, but it may also be used to start components that have not been
  configured for autostart (for example, components that have not already started on
  initialization).

| `ContextStoppedEvent`
| Published when the `ApplicationContext` is stopped by using the `stop()` method on the
  `ConfigurableApplicationContext` interface. Here, "`stopped`" means that all `Lifecycle`
  beans receive an explicit stop signal. A stopped context may be restarted through a
  `start()` call.

| `ContextClosedEvent`
| Published when the `ApplicationContext` is closed by using the `close()` method on the
  `ConfigurableApplicationContext` interface. Here, "`closed`" means that all singleton
  beans are destroyed. A closed context reaches its end of life. It cannot be refreshed
  or restarted.

| `RequestHandledEvent`
| A web-specific event telling all beans that an HTTP request has been serviced. This
  event is published after the request is complete. This event is only applicable to
  web applications that use Spring's `DispatcherServlet`.

| `ServletRequestHandledEvent`
| A subclass of `RequestHandledEvent` that adds Servlet-specific context information.

|===

You can also create and publish your own custom events. The following example shows a
simple class that extends Spring's `ApplicationEvent` base class:

[source,java,indent=0]
[subs="verbatim,quotes"]
----
	public class BlackListEvent extends ApplicationEvent {

		private final String address;
		private final String content;

		public BlackListEvent(Object source, String address, String content) {
			super(source);
			this.address = address;
			this.content = content;
		}

		// accessor and other methods...
	}
----

To publish a custom `ApplicationEvent`, call the `publishEvent()` method on an
`ApplicationEventPublisher`. Typically, this is done by creating a class that implements
`ApplicationEventPublisherAware` and registering it as a Spring bean. The following
example shows such a class:

[source,java,indent=0]
[subs="verbatim,quotes"]
----
	public class EmailService implements ApplicationEventPublisherAware {

		private List<String> blackList;
		private ApplicationEventPublisher publisher;

		public void setBlackList(List<String> blackList) {
			this.blackList = blackList;
		}

		public void setApplicationEventPublisher(ApplicationEventPublisher publisher) {
			this.publisher = publisher;
		}

		public void sendEmail(String address, String content) {
			if (blackList.contains(address)) {
				publisher.publishEvent(new BlackListEvent(this, address, content));
				return;
			}
			// send email...
		}
	}
----

At configuration time, the Spring container detects that `EmailService` implements
`ApplicationEventPublisherAware` and automatically calls
`setApplicationEventPublisher()`. In reality, the parameter passed in is the Spring
container itself. You are interacting with the application context through its
`ApplicationEventPublisher` interface.

To receive the custom `ApplicationEvent`, you can create a class that implements
`ApplicationListener` and register it as a Spring bean. The following example
shows such a class:

[source,java,indent=0]
[subs="verbatim,quotes"]
----
	public class BlackListNotifier implements ApplicationListener<BlackListEvent> {

		private String notificationAddress;

		public void setNotificationAddress(String notificationAddress) {
			this.notificationAddress = notificationAddress;
		}

		public void onApplicationEvent(BlackListEvent event) {
			// notify appropriate parties via notificationAddress...
		}
	}
----

Notice that `ApplicationListener` is generically parameterized with the type of your
custom event (`BlackListEvent` in the preceding example). This means that the `onApplicationEvent()` method can
remain type-safe, avoiding any need for downcasting. You can register as many event
listeners as you wish, but note that, by default, event listeners receive events
synchronously. This means that the `publishEvent()` method blocks until all listeners have
finished processing the event. One advantage of this synchronous and single-threaded
approach is that, when a listener receives an event, it operates inside the transaction
context of the publisher if a transaction context is available. If another strategy for
event publication becomes necessary, see the javadoc for Spring's
{api-spring-framework}/context/event/ApplicationEventMulticaster.html[`ApplicationEventMulticaster`] interface
and {api-spring-framework}/context/event/SimpleApplicationEventMulticaster.html[`SimpleApplicationEventMulticaster`]
implementation for configuration options.

The following example shows the bean definitions used to register and configure each of
the classes above:

[source,xml,indent=0]
[subs="verbatim,quotes"]
----
	<bean id="emailService" class="example.EmailService">
		<property name="blackList">
			<list>
				<value>known.spammer@example.org</value>
				<value>known.hacker@example.org</value>
				<value>john.doe@example.org</value>
			</list>
		</property>
	</bean>

	<bean id="blackListNotifier" class="example.BlackListNotifier">
		<property name="notificationAddress" value="blacklist@example.org"/>
	</bean>
----

Putting it all together, when the `sendEmail()` method of the `emailService` bean is
called, if there are any email messages that should be blacklisted, a custom event of type
`BlackListEvent` is published. The `blackListNotifier` bean is registered as an
`ApplicationListener` and receives the `BlackListEvent`, at which point it can
notify appropriate parties.

NOTE: Spring's eventing mechanism is designed for simple communication between Spring beans
within the same application context. However, for more sophisticated enterprise
integration needs, the separately maintained
http://projects.spring.io/spring-integration/[Spring Integration] project provides
complete support for building lightweight,
http://www.enterpriseintegrationpatterns.com[pattern-oriented], event-driven
architectures that build upon the well-known Spring programming model.


[[context-functionality-events-annotation]]
==== Annotation-based Event Listeners

As of Spring 4.2, you can register an event listener on any public method of a managed
bean by using the `@EventListener` annotation. The `BlackListNotifier` can be rewritten as
follows:

[source,java,indent=0]
[subs="verbatim,quotes"]
----
	public class BlackListNotifier {

		private String notificationAddress;

		public void setNotificationAddress(String notificationAddress) {
			this.notificationAddress = notificationAddress;
		}

		@EventListener
		public void processBlackListEvent(BlackListEvent event) {
			// notify appropriate parties via notificationAddress...
		}
	}
----

The method signature once again declares the event type to which it listens,
but, this time, with a flexible name and without implementing a specific listener interface.
The event type can also be narrowed through generics as long as the actual event type
resolves your generic parameter in its implementation hierarchy.

If your method should listen to several events or if you want to define it with no
parameter at all, the event types can also be specified on the annotation itself. The
following example shows how to do so:

[source,java,indent=0]
[subs="verbatim,quotes"]
----
	@EventListener({ContextStartedEvent.class, ContextRefreshedEvent.class})
	public void handleContextStart() {
		...
	}
----

It is also possible to add additional runtime filtering by using the `condition` attribute
of the annotation that defines a <<expressions, `SpEL` expression>> , which should match
to actually invoke the method for a particular event.

The following example shows how our notifier can be rewritten to be invoked only if the
`content` attribute of the event is equal to `my-event`:

[source,java,indent=0]
[subs="verbatim,quotes"]
----
	@EventListener(condition = "#blEvent.content == 'my-event'")
	public void processBlackListEvent(BlackListEvent blEvent) {
		// notify appropriate parties via notificationAddress...
	}
----

Each `SpEL` expression evaluates against a dedicated context. The following table lists the
items made available to the context so that you can use them for conditional event processing:

[[context-functionality-events-annotation-tbl]]
.Event SpEL available metadata
|===
| Name| Location| Description| Example

| Event
| root object
| The actual `ApplicationEvent`.
| `#root.event` or `event`

| Arguments array
| root object
| The arguments (as an object array) used to invoke the method.
| `#root.args` or `args`; `args[0]` to access the first argument, etc.

| __Argument name__
| evaluation context
| The name of any of the method arguments. If, for some reason, the names are not available
  (for example, because there is no debug information in the compiled byte code), individual
  arguments are also available using the `#a<#arg>` syntax where `<#arg>` stands for the
  argument index (starting from 0).
| `#blEvent` or `#a0` (you can also use `#p0` or `#p<#arg>` parameter notation as an alias)
|===

Note that `#root.event` gives you access to the underlying event, even if your method
signature actually refers to an arbitrary object that was published.

If you need to publish an event as the result of processing another event, you can change the
method signature to return the event that should be published, as the following example shows:

[source,java,indent=0]
[subs="verbatim,quotes"]
----
	@EventListener
	public ListUpdateEvent handleBlackListEvent(BlackListEvent event) {
		// notify appropriate parties via notificationAddress and
		// then publish a ListUpdateEvent...
	}
----

NOTE: This feature is not supported for
<<context-functionality-events-async, asynchronous listeners>>.

This new method publishes a new `ListUpdateEvent` for every `BlackListEvent` handled by the
method above. If you need to publish several events, you can return a `Collection` of events
instead.


[[context-functionality-events-async]]
==== Asynchronous Listeners

If you want a particular listener to process events asynchronously, you can reuse the
<<integration.adoc#scheduling-annotation-support-async, regular `@Async` support>>.
The following example shows how to do so:

[source,java,indent=0]
[subs="verbatim,quotes"]
----
	@EventListener
	@Async
	public void processBlackListEvent(BlackListEvent event) {
		// BlackListEvent is processed in a separate thread
	}
----

Be aware of the following limitations when using asynchronous events:

<<<<<<< HEAD
* If an asynchronous event listener throws an `Exception`, it is not propagated to the
  caller. See `AsyncUncaughtExceptionHandler` for more details.
* Asynchronous event listener methods cannot publish a subsequent event by returning a
  value. If you need to publish another event as the result of the processing, inject an
  {api-spring-framework}/aop/interceptor/AsyncUncaughtExceptionHandler.html[`ApplicationEventPublisher`]
  to publish the event manually.
=======
* If the event listener throws an `Exception`, it is not propagated to the caller
  See `AsyncUncaughtExceptionHandler` for more details.
* Such event listener cannot send replies. If you need to send another event as the
  result of the processing, inject
  {api-spring-framework}/aop/interceptor/AsyncUncaughtExceptionHandler.html[`ApplicationEventPublisher`]
  to send the event manually.
>>>>>>> d034c053


[[context-functionality-events-order]]
==== Ordering Listeners

If you need one listener to be invoked before another one, you can add the `@Order`
annotation to the method declaration, as the following example shows:

[source,java,indent=0]
[subs="verbatim,quotes"]
----
	@EventListener
	@Order(42)
	public void processBlackListEvent(BlackListEvent event) {
		// notify appropriate parties via notificationAddress...
	}
----


[[context-functionality-events-generics]]
==== Generic Events

You can also use generics to further define the structure of your event. Consider using an
`EntityCreatedEvent<T>` where `T` is the type of the actual entity that got created. For example, you
can create the following listener definition to receive only `EntityCreatedEvent` for a
`Person`:

[source,java,indent=0]
[subs="verbatim,quotes"]
----
	@EventListener
	public void onPersonCreated(EntityCreatedEvent<Person> event) {
		...
	}
----

Due to type erasure, this works only if the event that is fired resolves the generic
parameters on which the event listener filters (that is, something like
`class PersonCreatedEvent extends EntityCreatedEvent<Person> { ... }`).

In certain circumstances, this may become quite tedious if all events follow the same
structure (as should be the case for the event in the preceding example). In such a case,
you can implement `ResolvableTypeProvider` to guide the framework beyond what the runtime
environment provides. The following event shows how to do so:

[source,java,indent=0]
[subs="verbatim,quotes"]
----
	public class EntityCreatedEvent<T> extends ApplicationEvent implements ResolvableTypeProvider {

		public EntityCreatedEvent(T entity) {
			super(entity);
		}

		@Override
		public ResolvableType getResolvableType() {
			return ResolvableType.forClassWithGenerics(getClass(), ResolvableType.forInstance(getSource()));
		}
	}
----

TIP: This works not only for `ApplicationEvent` but any arbitrary object that you send as
an event.



[[context-functionality-resources]]
=== Convenient Access to Low-level Resources

For optimal usage and understanding of application contexts, you should familiarize
yourself with Spring's `Resource` abstraction, as described in <<resources>>.

An application context is a `ResourceLoader`, which can be used to load `Resource` objects.
A `Resource` is essentially a more feature rich version of the JDK `java.net.URL` class.
In fact, the implementations of the `Resource` wrap an instance of `java.net.URL`, where
appropriate. A `Resource` can obtain low-level resources from almost any location in a
transparent fashion, including from the classpath, a filesystem location, anywhere
describable with a standard URL, and some other variations. If the resource location
string is a simple path without any special prefixes, where those resources come from is
specific and appropriate to the actual application context type.

You can configure a bean deployed into the application context to implement the special
callback interface, `ResourceLoaderAware`, to be automatically called back at
initialization time with the application context itself passed in as the `ResourceLoader`.
You can also expose properties of type `Resource`, to be used to access static resources.
They are injected into it like any other properties. You can specify those `Resource`
properties as simple `String` paths and rely on automatic conversion from those text
strings to actual `Resource` objects when the bean is deployed.

The location path or paths supplied to an `ApplicationContext` constructor are actually
resource strings and, in simple form, are treated appropriately according to the specific
context implementation. For example `ClassPathXmlApplicationContext` treats a simple
location path as a classpath location. You can also use location paths (resource strings)
with special prefixes to force loading of definitions from the classpath or a URL,
regardless of the actual context type.



[[context-create]]
=== Convenient ApplicationContext Instantiation for Web Applications

You can create `ApplicationContext` instances declaratively by using, for example, a
`ContextLoader`. Of course, you can also create `ApplicationContext` instances
programmatically by using one of the `ApplicationContext` implementations.

You can register an `ApplicationContext` by using the `ContextLoaderListener`, as the
following example shows:

[source,xml,indent=0]
[subs="verbatim,quotes"]
----
	<context-param>
		<param-name>contextConfigLocation</param-name>
		<param-value>/WEB-INF/daoContext.xml /WEB-INF/applicationContext.xml</param-value>
	</context-param>

	<listener>
		<listener-class>org.springframework.web.context.ContextLoaderListener</listener-class>
	</listener>
----

The listener inspects the `contextConfigLocation` parameter. If the parameter does not
exist, the listener uses `/WEB-INF/applicationContext.xml` as a default. When the
parameter does exist, the listener separates the `String` by using predefined
delimiters (comma, semicolon, and whitespace) and uses the values as locations where
application contexts are searched. Ant-style path patterns are supported as well.
Examples are `/WEB-INF/{asterisk}Context.xml` (for all files with names that end with
`Context.xml` and that reside in the `WEB-INF` directory) and `/WEB-INF/**/*Context.xml`
(for all such files in any subdirectory of `WEB-INF`).



[[context-deploy-rar]]
=== Deploying a Spring `ApplicationContext` as a Java EE RAR File

It is possible to deploy a Spring `ApplicationContext` as a RAR file, encapsulating the
context and all of its required bean classes and library JARs in a Java EE RAR deployment
unit. This is the equivalent of bootstrapping a stand-alone `ApplicationContext` (only hosted
in Java EE environment) being able to access the Java EE servers facilities. RAR deployment
is a more natural alternative to a scenario of deploying a headless WAR file -- in effect,
a WAR file without any HTTP entry points that is used only for bootstrapping a Spring
`ApplicationContext` in a Java EE environment.

RAR deployment is ideal for application contexts that do not need HTTP entry points but
rather consist only of message endpoints and scheduled jobs. Beans in such a context can
use application server resources such as the JTA transaction manager and JNDI-bound JDBC
`DataSource` instances and JMS `ConnectionFactory` instances and can also register with
the platform's JMX server -- all through Spring's standard transaction management and JNDI
and JMX support facilities. Application components can also interact with the application
server's JCA `WorkManager` through Spring's `TaskExecutor` abstraction.

See the javadoc of the
{api-spring-framework}/jca/context/SpringContextResourceAdapter.html[`SpringContextResourceAdapter`]
class for the configuration details involved in RAR deployment.

For a simple deployment of a Spring ApplicationContext as a Java EE RAR file:

. Package
all application classes into a RAR file (which is a standard JAR file with a different
file extension).
.Add all required library JARs into the root of the RAR archive.
.Add a
`META-INF/ra.xml` deployment descriptor (as shown in the {api-spring-framework}/jca/context/SpringContextResourceAdapter.html[javadoc for `SpringContextResourceAdapter`])
and the corresponding Spring XML bean definition file(s) (typically
`META-INF/applicationContext.xml).
. Drop the resulting RAR file into your
application server's deployment directory.

NOTE: Such RAR deployment units are usually self-contained. They do not expose components
to the outside world, not even to other modules of the same application. Interaction with a
RAR-based `ApplicationContext` usually occurs through JMS destinations that it shares with
other modules. A RAR-based `ApplicationContext` may also, for example, schedule some jobs
or react to new files in the file system (or the like). If it needs to allow synchronous
access from the outside, it could (for example) export RMI endpoints, which may be used
by other application modules on the same machine.




[[beans-beanfactory]]
== The `BeanFactory`

The `BeanFactory` API provides the underlying basis for Spring's IoC functionality.
Its specific contracts are mostly used in integration with other parts of Spring and
related third-party frameworks, and its `DefaultListableBeanFactory` implementation
is a key delegate within the higher-level `GenericApplicationContext` container.

`BeanFactory` and related interfaces (such as `BeanFactoryAware`, `InitializingBean`,
`DisposableBean`) are important integration points for other framework components.
By not requiring any annotations or even reflection, they allow for very efficient
interaction between the container and its components. Application-level beans may
use the same callback interfaces but typically prefer declarative dependency
injection instead, either through annotations or through programmatic configuration.

Note that the core `BeanFactory` API level and its `DefaultListableBeanFactory`
implementation do not make assumptions about the configuration format or any
component annotations to be used. All of these flavors come in through extensions
(such as `XmlBeanDefinitionReader` and `AutowiredAnnotationBeanPostProcessor`) and
operate on shared `BeanDefinition` objects as a core metadata representation.
This is the essence of what makes Spring's container so flexible and extensible.



[[context-introduction-ctx-vs-beanfactory]]
=== `BeanFactory` or `ApplicationContext`?

This section explains the differences between the `BeanFactory` and
`ApplicationContext` container levels and the implications on bootstrapping.

You should use an `ApplicationContext` unless you have a good reason for not doing so, with
`GenericApplicationContext` and its subclass `AnnotationConfigApplicationContext`
as the common implementations for custom bootstrapping. These are the primary entry
points to Spring's core container for all common purposes: loading of configuration
files, triggering a classpath scan, programmatically registering bean definitions
and annotated classes, and (as of 5.0) registering functional bean definitions.

Because an `ApplicationContext` includes all the functionality of a `BeanFactory`, it is
generally recommended over a plain `BeanFactory`, except for scenarios where full
control over bean processing is needed. Within an `ApplicationContext` (such as the
`GenericApplicationContext` implementation), several kinds of beans are detected
by convention (that is, by bean name or by bean type -- in particular, post-processors),
while a plain `DefaultListableBeanFactory` is agnostic about any special beans.

For many extended container features, such as annotation processing and AOP proxying,
the <<beans-factory-extension-bpp, `BeanPostProcessor` extension point>> is essential.
If you use only a plain `DefaultListableBeanFactory`, such post-processors do not
get detected and activated by default. This situation could be confusing, because
nothing is actually wrong with your bean configuration. Rather,  in such a scenario,
the container needs to be fully bootstrapped through additional setup.

The following table lists features provided by the `BeanFactory` and
`ApplicationContext` interfaces and implementations.

[[context-introduction-ctx-vs-beanfactory-feature-matrix]]
.Feature Matrix
[cols="50%,25%,25%"]
|===
| Feature | `BeanFactory` | `ApplicationContext`

| Bean instantiation/wiring
| Yes
| Yes

| Integrated lifecycle management
| No
| Yes

| Automatic `BeanPostProcessor` registration
| No
| Yes

| Automatic `BeanFactoryPostProcessor` registration
| No
| Yes

| Convenient `MessageSource` access (for internalization)
| No
| Yes

| Built-in `ApplicationEvent` publication mechanism
| No
| Yes
|===

To explicitly register a bean post-processor with a `DefaultListableBeanFactory`,
you need to programmatically call `addBeanPostProcessor`, as the following example shows:

[source,java,indent=0]
[subs="verbatim,quotes"]
----
	DefaultListableBeanFactory factory = new DefaultListableBeanFactory();
	// populate the factory with bean definitions

	// now register any needed BeanPostProcessor instances
	factory.addBeanPostProcessor(new AutowiredAnnotationBeanPostProcessor());
	factory.addBeanPostProcessor(new MyBeanPostProcessor());

	// now start using the factory
----

To apply a `BeanFactoryPostProcessor` to a plain `DefaultListableBeanFactory`,
you need to call its `postProcessBeanFactory` method, as the following example shows:

[source,java,indent=0]
[subs="verbatim,quotes"]
----
	DefaultListableBeanFactory factory = new DefaultListableBeanFactory();
	XmlBeanDefinitionReader reader = new XmlBeanDefinitionReader(factory);
	reader.loadBeanDefinitions(new FileSystemResource("beans.xml"));

	// bring in some property values from a Properties file
	PropertySourcesPlaceholderConfigurer cfg = new PropertySourcesPlaceholderConfigurer();
	cfg.setLocation(new FileSystemResource("jdbc.properties"));

	// now actually do the replacement
	cfg.postProcessBeanFactory(factory);
----

In both cases, the explicit registration steps are inconvenient, which is
why the various `ApplicationContext` variants are preferred over a plain
`DefaultListableBeanFactory` in Spring-backed applications, especially when
relying on `BeanFactoryPostProcessor` and `BeanPostProcessor` instances for extended
container functionality in a typical enterprise setup.

[NOTE]
====
An `AnnotationConfigApplicationContext` has all common annotation post-processors
registered and may bring in additional processors underneath the
covers through configuration annotations, such as `@EnableTransactionManagement`.
At the abstraction level of Spring's annotation-based configuration model,
the notion of bean post-processors becomes a mere internal container detail.
====<|MERGE_RESOLUTION|>--- conflicted
+++ resolved
@@ -3680,7 +3680,6 @@
 ----
 <1> Note the `parent` attribute.
 
-
 A child bean definition uses the bean class from the parent definition if none is
 specified but can also override it. In the latter case, the child bean class must be
 compatible with the parent (that is, it must accept the parent's property values).
@@ -8728,21 +8727,12 @@
 
 Be aware of the following limitations when using asynchronous events:
 
-<<<<<<< HEAD
 * If an asynchronous event listener throws an `Exception`, it is not propagated to the
   caller. See `AsyncUncaughtExceptionHandler` for more details.
 * Asynchronous event listener methods cannot publish a subsequent event by returning a
   value. If you need to publish another event as the result of the processing, inject an
   {api-spring-framework}/aop/interceptor/AsyncUncaughtExceptionHandler.html[`ApplicationEventPublisher`]
   to publish the event manually.
-=======
-* If the event listener throws an `Exception`, it is not propagated to the caller
-  See `AsyncUncaughtExceptionHandler` for more details.
-* Such event listener cannot send replies. If you need to send another event as the
-  result of the processing, inject
-  {api-spring-framework}/aop/interceptor/AsyncUncaughtExceptionHandler.html[`ApplicationEventPublisher`]
-  to send the event manually.
->>>>>>> d034c053
 
 
 [[context-functionality-events-order]]
